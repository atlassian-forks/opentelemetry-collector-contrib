--- conflicted
+++ resolved
@@ -17,11 +17,6 @@
 import (
 	"context"
 	"errors"
-<<<<<<< HEAD
-=======
-	"io/ioutil"
-	"os"
->>>>>>> bc723350
 	"runtime"
 	"testing"
 
@@ -78,9 +73,6 @@
 
 	expFactories := factories.Exporters
 	endpoint := testutil.GetAvailableLocalAddress(t)
-	parquetTempDir, err := ioutil.TempDir("", "*")
-	assert.NoError(t, err)
-	defer os.RemoveAll(parquetTempDir)
 
 	tests := []struct {
 		exporter      config.Type
@@ -159,7 +151,7 @@
 			exporter: "parquet",
 			getConfigFn: func() config.Exporter {
 				cfg := expFactories["parquet"].CreateDefaultConfig().(*parquetexporter.Config)
-				cfg.Path = parquetTempDir
+				cfg.Path = testutil.NewTemporaryDirectory(t)
 				return cfg
 			},
 		},
