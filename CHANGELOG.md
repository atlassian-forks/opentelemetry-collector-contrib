--- conflicted
+++ resolved
@@ -15,11 +15,9 @@
 
 ## 💡 Enhancements 💡
 
-<<<<<<< HEAD
+- `lokiexporter`: add complete log record to body (#6619)
+
 - `spanmetricproccessor`: use an LRU cache for the cached Dimensions key-value paris (#2179)
-=======
-- `lokiexporter`: add complete log record to body (#6619)
->>>>>>> 38805ba9
 
 ## v0.41.0
 
