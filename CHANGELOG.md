# Changelog

## Unreleased

## 💡 Enhancements 💡

- `prometheusremotewriteexporter`: Handling Staleness flag from OTLP (#6679)
- `prometheusexporter`: Handling Staleness flag from OTLP (#6805)
- `mysqlreceiver`: Add Integration test (#6916)
- `datadogexporter`: Add compatibility with ECS Fargate semantic conventions (#6670)
- `k8s_observer`: discover k8s.node endpoints (#6820)
- `redisreceiver`: Add missing description fields to keyspace metrics (#6940)
- `kafkaexporter`: Allow controlling Kafka acknowledgment behaviour  (#6301)
- `lokiexporter`: Log the first part of the http body on failed pushes to loki (#6946)

## 🛑 Breaking changes 🛑

- `memcachedreceiver`: Update metric names (#6594)
- `memcachedreceiver`: Fix some metric units and value types (#6895)
- `sapm` receiver: Use Jaeger status values instead of OpenCensus (#6682)
- `jaeger` receiver/exporter: Parse/set Jaeger status with OTel spec values (#6682)
- `awsecscontainermetricsreceiver`: remove tag from `container.image.name` (#6436)
- `k8sclusterreceiver`: remove tag from `container.image.name` (#6436)
- `spanmetricproccessor`: service.name attribute added as a default resource attribute instead of attribute in generated metrics (#6717)

## 🚀 New components 🚀

- `ecs_task_observer`: Discover running containers in AWS ECS tasks (#6894)

## 🧰 Bug fixes 🧰

- `ecstaskobserver`: Fix "Incorrect conversion between integer types" security issue (#6939)
- Fix typo in "direction" metrics attribute description (#6949)
- `zookeeperreceiver`: Fix issue where receiver could panic during shutdown (#7020)

## 💡 Enhancements 💡

- `lokiexporter`: add complete log record to body (#6619)
- `k8sclusterreceiver` add `container.image.tag` attribute (#6436)
- `spanmetricproccessor`: use an LRU cache for the cached Dimensions key-value pairs (#2179)
- `skywalkingexporter`: add skywalking metrics exporter (#6528)
<<<<<<< HEAD
- `spanmetricproccessor`: Support specifying resource attributes to attach to metrics generated from traces (#6717)
=======
- `deltatorateprocessor`: add int counter support (#6982)
- `filestorageextension`: document default values (#7022)
>>>>>>> fddf4987

## v0.41.0

## 🛑 Breaking changes 🛑

- None

## 🚀 New components 🚀

- `asapauthextension` (#6627)
- `mongodbatlasreceiver` (#6367)

## 🧰 Bug fixes 🧰

- `filestorageextension`: fix panic when configured directory cannot be accessed (#6103)
- `hostmetricsreceiver`: fix set of attributes for system.cpu.time metric (#6422)
- `k8sobserver`: only record pod endpoints for running pods (#5878)
- `mongodbatlasreceiver`: fix attributes fields in metadata.yaml (#6440)
- `prometheusexecreceiver`: command line processing on Windows (#6145)
- `spanmetricsprocessor`: fix exemplars support (#6140)
-  Remap arm64 to aarch64 on rpm/deb packages (#6635)

## 💡 Enhancements 💡

- `datadogexporter`: do not use attribute localhost-like hostnames (#6477)
- `datadogexporter`: retry per network call (#6412)
- `datadogexporter`: take hostname into account for cache (#6223)
- `exporter/lokiexporter`: adding a feature for loki exporter to encode JSON for log entry (#5846)
- `googlecloudspannerreceiver`: added fallback to ADC for database connections. (#6629)
- `googlecloudspannerreceiver`: added parsing only distinct items for sample lock request label. (#6514)
- `googlecloudspannerreceiver`: added request tag label to metadata config for top query stats. (#6475)
- `googlecloudspannerreceiver`: added sample lock requests label to the top lock stats metrics. (#6466)
- `googlecloudspannerreceiver`: added transaction tag label to metadata config for top transaction stats. (#6433)
- `groupbyattrsprocessor`: added support for metrics signal (#6248)
- `hostmetricsreceiver`: ensure SchemaURL is set (#6482)
- `kubeletstatsreceiver`: add support for read-only kubelet endpoint (#6488)
- `mysqlreceiver`: enable native authentication (#6628)
- `mysqlreceiver`: remove requirement for password on MySQL (#6479)
- `receiver/prometheusreceiver`: do not add host.name to metrics from localhost/unspecified targets (#6476)
- `spanmetricsprocessor`: add setStatus operation (#5886)
- `splunkhecexporter`: remove duplication of host.name attribute (#6527)
- `tanzuobservabilityexporter`: add consumer for sum metrics. (#6385)
- Update log-collection library to v0.23.0 (#6593)

## v0.40.0

## 🛑 Breaking changes 🛑

- `tencentcloudlogserviceexporter`: change `Endpoint` to `Region` to simplify configuration (#6135)

## 🚀 New components 🚀

- Add `memcached` receiver (#5839)

## 🧰 Bug fixes 🧰

- Fix token passthrough for HEC (#5435)
- `datadogexporter`: Fix missing resource attributes default mapping when resource_attributes_as_tags: false (#6359)
- `tanzuobservabilityexporter`: Log and report missing metric values. (#5835)
- `mongodbatlasreceiver`: Fix metrics metadata (#6395)

## 💡 Enhancements 💡

- `awsprometheusremotewrite` exporter: Improve error message when failing to sign request
- `mongodbatlas`: add metrics (#5921)
- `healthcheckextension`: Add path option (#6111)
- Set unprivileged user to container image (#6380)
- `k8sclusterreceiver`: Add allocatable type of metrics (#6113)
- `observiqexporter`: Allow Dialer timeout to be configured (#5906)
- `routingprocessor`: remove broken debug log fields (#6373)
- `prometheusremotewriteexporter`: Add exemplars support (#5578) 

## v0.39.0

## 🛑 Breaking changes 🛑

- `httpdreceiver` renamed to `apachereceiver` to match industry standards (#6207)
- `tencentcloudlogserviceexporter` change `Endpoint` to `Region` to simplify configuration (#6135)

## 🚀 New components 🚀

- Add `postgresqlreceiver` config and factory (#6153)
- Add TencentCloud LogService exporter `tencentcloudlogserviceexporter` (#5722)
- Restore `jaegerthrifthttpexporter` (#5666)
- Add `skywalkingexporter` (#5690, #6114)

## 🧰 Bug fixes 🧰

- `datadogexporter`: Improve cumulative metrics reset detection using `StartTimestamp` (#6120)
- `mysqlreceiver`: Address issues in shutdown function (#6239)
- `tailsamplingprocessor`: End go routines during shutdown (#5693)
- `googlecloudexporter`: Update google cloud exporter to correctly close the metric exporter (#5990)
- `statsdreceiver`: Fix the summary point calculation (#6155)
- `datadogexporter` Correct default value for `send_count_sum_metrics` (#6130)

## 💡 Enhancements 💡

- `datadogexporter`: Increase default timeout to 15 seconds (#6131)
- `googlecloudspannerreceiver`: Added metrics cardinality handling for Google Cloud Spanner receiver (#5981, #6148, #6229)
- `mysqlreceiver`: Mysql add support for different protocols (#6138)
- `bearertokenauthextension`: Added support of Bearer Auth for HTTP Exporters (#5962)
- `awsxrayexporter`: Fallback to rpc.method for segment operation when aws.operation missing (#6231)
- `healthcheckextension`: Add new health check feature for collector pipeline (#5643)
- `datadogexporter`: Always add current hostname (#5967)
- `k8sattributesprocessor`: Add code to fetch all annotations and labels by specifying key regex (#5780)
- `datadogexporter`: Do not rely on collector to resolve envvar when possible to resolve them (#6122)
- `datadogexporter`: Add container tags to attributes package (#6086)
- `datadogexporter`: Preserve original TraceID (#6158)
- `prometheusreceiver`: Enhance prometheus receiver logger to determine errors, test real e2e usage (#5870)
- `awsxrayexporter`: Added support for AWS AppRunner origin (#6141)

## v0.38.0

## 🛑 Breaking changes 🛑

- `datadogexporter` Make distributions the default histogram export option. (#5885)
- `redisreceiver` Update Redis receiver's metric names. (#5837)
- Remove `scraperhelper` from contrib, use the core version. (#5826)

## 🚀 New components 🚀

- `googlecloudspannerreceiver` Added implementation of Google Cloud Spanner receiver. (#5727)
- `awsxrayproxy` Wire up awsxrayproxy extension. (#5747)
- `awscontainerinsightreceiver` Enable AWS Container Insight receiver. (#5960)

## 🧰 Bug fixes 🧰

- `statsdreceiver`: fix start timestamp / temporality for counters. (#5714)
- Fix security issue related to github.com/tidwall/gjson. (#5936)
- `datadogexporter` Fix cumulative histogram handling in distributions mode (#5867)
- `datadogexporter` Skip nil sketches (#5925)

## 💡 Enhancements 💡

- Extend `kafkareceiver` configuration capabilities. (#5677)
- Convert `mongodbatlas` receiver to use scraperhelper. (#5827)
- Convert `dockerstats` receiver to use scraperhelper. (#5825)
- Convert `podman` receiver to use scraperhelper. (#5822)
- Convert `redisreceiver` to use scraperhelper. (#5796)
- Convert `kubeletstats` receiver to use scraperhelper. (#5821)
- `googlecloudspannerreceiver` Migrated Google Cloud Spanner receiver to scraper approach. (#5868)
- `datadogexporter` Use a `Consumer` interface for decoupling from zorkian's package. (#5315)
- `mdatagen` - Add support for extended metric descriptions (#5688)
- `signalfxexporter` Log datapoints option. (#5689)
- `cumulativetodeltaprocessor`: Update cumulative to delta. (#5772)
- Update configuration default values in log receivers docs. (#5840)
- `fluentforwardreceiver`: support more complex fluent-bit objects. (#5676)
- `datadogexporter` Remove spammy logging. (#5856)
- `datadogexporter` Remove obsolete report_buckets config. (#5858)
- Improve performance of metric expression matcher. (#5864)
- `tanzuobservabilityexporter` Introduce metricsConsumer and gaugeMetricConsumer. (#5426)
- `awsxrayexporter` rpc.system has priority to determine aws namespace. (#5833)
- `tailsamplingprocessor` Add support for composite sampling policy to the tailsampler. (#4958)
- `kafkaexporter` Add support for AWS_MSK_IAM SASL Auth (#5763)
- Refactor the client Authenticators  for the new "ClientAuthenticator" interfaces (#5905)
- `mongodbatlasreceiver` Add client wrapper for MongoDB Atlas support (#5386)
- `redisreceiver` Update Redis config options (#5861)
- `routingprocessor`: allow routing for all signals (#5869)
- `extension/observer/docker` add ListAndWatch to observer (#5851)

## v0.37.1

## 🧰 Bug fixes 🧰

- Fixes a problem with v0.37.0 which contained dependencies on v0.36.0 components. They should have been updated to v0.37.0.

## v0.37.0

## 🚀 New components 🚀

- [`journald` receiver](https://github.com/open-telemetry/opentelemetry-collector-contrib/tree/main/receiver/journaldreceiver) to parse Journald events from systemd journal using the [opentelemetry-log-collection](https://github.com/open-telemetry/opentelemetry-log-collection) library

## 🛑 Breaking changes 🛑

- Remove squash on configtls.TLSClientSetting for splunkhecexporter (#5541)
- Remove squash on configtls.TLSClientSetting for elastic components (#5539)
- Remove squash on configtls.TLSClientSetting for observiqexporter (#5540)
- Remove squash on configtls.TLSClientSetting for AWS components (#5454)
- Move `k8sprocessor` to `k8sattributesprocessor`.
- Rename `k8s_tagger` configuration `k8sattributes`.
- filelog receiver: use empty value for `SeverityText` field instead of `"Undefined"` (#5423)
- Rename `configparser.ConfigMap` to `config.Map`
- Rename `pdata.AggregationTemporality*` to `pdata.MetricAggregationTemporality*`
- Remove deprecated `batchpertrace` package/module (#5380)

## 💡 Enhancements 💡

- `k8sattributes` processor: add container metadata enrichment (#5467, #5572)
- `resourcedetection` processor: Add an option to force using hostname instead of FQDN (#5064)
- `dockerstats` receiver: Move docker client into new shared `internal/docker` (#4702)
- `spanmetrics` processor:
  - Add exemplars to metrics (#5263)
  - Support resource attributes in metrics dimensions (#4624)
- `filter` processor:
  - Add log filtering by `regexp` type filters (#5237)
  - Add record level log filtering (#5418)
- `dynatrace` exporter: Handle non-gauge data types (#5056)
- `datadog` exporter:
  - Add support for exporting histograms as sketches (#5082)
  - Scrub sensitive information from errors (#5575)
  - Add option to send instrumentation library metadata tags with metrics (#5431)
- `podman` receiver: Add `api_version`, `ssh_key`, and `ssh_passphrase` config options (#5430)
- `signalfx` exporter:
  - Add `max_connections` config option (#5432)
  - Add dimension name to log when value > 256 chars (#5258)
  - Discourage setting of endpoint path (#4851)
- `kubeletstats` receiver: Convert to pdata instead of using OpenCensus (#5458)
- `tailsampling` processor: Add `invert_match` config option to `string_attribute` policy (#4393)
- `awsemf` exporter: Add a feature flag in UserAgent for AWS backend to monitor the adoptions (#5178)
- `splunkhec` exporter: Handle explicitly NaN and Inf values (#5581)
- `hostmetrics` receiver:
  - Collect more process states in processes scraper (#4856)
  - Add device label to paging scraper (#4854)
- `awskinesis` exporter: Extend to allow for dynamic export types (#5440)

## 🧰 Bug fixes 🧰

- `datadog` exporter:
  - Fix tags on summary and bucket metrics (#5416)
  - Fix cache key generation for cumulative metrics (#5417)
- `resourcedetection` processor: Fix failure to start collector if at least one detector returns an error (#5242)
- `prometheus` exporter: Do not record obsreport calls (#5438)
- `prometheus` receiver: Metric type fixes to match Prometheus functionality (#4865)
- `sentry` exporter: Fix sentry tracing (#4320)
- `statsd` receiver: Set quantiles for metrics (#5647)

## v0.36.0

## 🛑 Breaking changes 🛑

- `filter` processor: The configs for `logs` filter processor have been changed to be consistent with the `metrics` filter processor. (#4895)
- `splunk_hec` receiver: 
  - `source_key`, `sourcetype_key`, `host_key` and `index_key` have now moved under `hec_metadata_to_otel_attrs` (#4726)
  - `path` field on splunkhecreceiver configuration is removed: We removed the `path` attribute as any request going to the Splunk HEC receiver port should be accepted, and added the `raw_path` field to explicitly map the path accepting raw HEC data. (#4951)
- feat(dynatrace): tags is deprecated in favor of default_dimensions (#5055)

## 💡 Enhancements 💡

- `filter` processor: Add ability to `include` logs based on resource attributes in addition to excluding logs based on resource attributes for strict matching. (#4895)
- `kubelet` API: Add ability to create an empty CertPool when the system run environment is windows
- `JMX` receiver: Allow JMX receiver logging level to be configured (#4898)
- `datadog` exporter: Export histograms as in OpenMetrics Datadog check (#5065)
- `dockerstats` receiver: Set Schema URL (#5239)
- Rename memorylimiter -> memorylimiterprocessor (#5262)
- `awskinesis` exporter: Refactor AWS kinesis exporter to be synchronous  (#5248)

## v0.35.0

## 🛑 Breaking changes 🛑

- Rename configparser.Parser to configparser.ConfigMap (#5070)
- Rename TelemetryCreateSettings -> TelemetrySettings (#5169)

## 💡 Enhancements 💡

- chore: update influxdb exporter and receiver (#5058)
- chore(dynatrace): use payload limit from api constants (#5077)
- Add documentation for filelog's new force_flush_period parameter (#5066)
- Reuse the gzip reader with a sync.Pool (#5145)
- Add a trace observer when splunkhecreceiver is used for logs (#5063)
- Remove usage of deprecated pdata.AttributeValueMapToMap (#5174)
- Podman Stats Receiver: Receiver and Metrics implementation (#4577)

## 🧰 Bug fixes 🧰

- Use staleness markers generated by prometheus, rather than making our own (#5062)
- `datadogexporter` exporter: skip NaN and infinite values (#5053)

## v0.34.0

## 🚀 New components 🚀

- [`cumulativetodelta` processor](https://github.com/open-telemetry/opentelemetry-collector-contrib/tree/main/processor/cumulativetodeltaprocessor) to convert cumulative sum metrics to cumulative delta

- [`file` exporter](https://github.com/open-telemetry/opentelemetry-collector-contrib/tree/main/exporter/fileexporter) from core repository ([#3474](https://github.com/open-telemetry/opentelemetry-collector/issues/3474))
- [`jaeger` exporter](https://github.com/open-telemetry/opentelemetry-collector-contrib/tree/main/exporter/jaegerexporter) from core repository ([#3474](https://github.com/open-telemetry/opentelemetry-collector/issues/3474))
- [`kafka` exporter](https://github.com/open-telemetry/opentelemetry-collector-contrib/tree/main/exporter/kafkaexporter) from core repository ([#3474](https://github.com/open-telemetry/opentelemetry-collector/issues/3474))
- [`opencensus` exporter](https://github.com/open-telemetry/opentelemetry-collector-contrib/tree/main/exporter/opencensusexporter) from core repository ([#3474](https://github.com/open-telemetry/opentelemetry-collector/issues/3474))
- [`prometheus` exporter](https://github.com/open-telemetry/opentelemetry-collector-contrib/tree/main/exporter/prometheusexporter) from core repository ([#3474](https://github.com/open-telemetry/opentelemetry-collector/issues/3474))
- [`prometheusremotewrite` exporter](https://github.com/open-telemetry/opentelemetry-collector-contrib/tree/main/exporter/prometheusremotewriteexporter) from core repository ([#3474](https://github.com/open-telemetry/opentelemetry-collector/issues/3474))
- [`zipkin` exporter](https://github.com/open-telemetry/opentelemetry-collector-contrib/tree/main/exporter/zipkinexporter) from core repository ([#3474](https://github.com/open-telemetry/opentelemetry-collector/issues/3474))
- [`attribute` processor](https://github.com/open-telemetry/opentelemetry-collector-contrib/tree/main/processor/attributeprocessor) from core repository ([#3474](https://github.com/open-telemetry/opentelemetry-collector/issues/3474))
- [`filter` processor](https://github.com/open-telemetry/opentelemetry-collector-contrib/tree/main/processor/filterprocessor) from core repository ([#3474](https://github.com/open-telemetry/opentelemetry-collector/issues/3474))
- [`probabilisticsampler` processor](https://github.com/open-telemetry/opentelemetry-collector-contrib/tree/main/processor/probabilisticsamplerprocessor) from core repository ([#3474](https://github.com/open-telemetry/opentelemetry-collector/issues/3474))
- [`resource` processor](https://github.com/open-telemetry/opentelemetry-collector-contrib/tree/main/processor/resourceprocessor) from core repository ([#3474](https://github.com/open-telemetry/opentelemetry-collector/issues/3474))
- [`span` processor](https://github.com/open-telemetry/opentelemetry-collector-contrib/tree/main/processor/spanprocessor) from core repository ([#3474](https://github.com/open-telemetry/opentelemetry-collector/issues/3474))
- [`hostmetrics` receiver](https://github.com/open-telemetry/opentelemetry-collector-contrib/tree/main/receiver/hostmetricsreceiver) from core repository ([#3474](https://github.com/open-telemetry/opentelemetry-collector/issues/3474))
- [`jaeger` receiver](https://github.com/open-telemetry/opentelemetry-collector-contrib/tree/main/receiver/jaegerreceiver) from core repository ([#3474](https://github.com/open-telemetry/opentelemetry-collector/issues/3474))
- [`kafka` receiver](https://github.com/open-telemetry/opentelemetry-collector-contrib/tree/main/receiver/kafkareceiver) from core repository ([#3474](https://github.com/open-telemetry/opentelemetry-collector/issues/3474))
- [`opencensus` receiver](https://github.com/open-telemetry/opentelemetry-collector-contrib/tree/main/receiver/opencensusreceiver) from core repository ([#3474](https://github.com/open-telemetry/opentelemetry-collector/issues/3474))
- [`prometheus` receiver](https://github.com/open-telemetry/opentelemetry-collector-contrib/tree/main/receiver/prometheusreceiver) from core repository ([#3474](https://github.com/open-telemetry/opentelemetry-collector/issues/3474))
- [`zipkin` receiver](https://github.com/open-telemetry/opentelemetry-collector-contrib/tree/main/receiver/zipkinreceiver) from core repository ([#3474](https://github.com/open-telemetry/opentelemetry-collector/issues/3474))
- [`bearertokenauth` extension](https://github.com/open-telemetry/opentelemetry-collector-contrib/tree/main/extension/bearertokenauthextension) from core repository ([#3474](https://github.com/open-telemetry/opentelemetry-collector/issues/3474))
- [`healthcheck` extension](https://github.com/open-telemetry/opentelemetry-collector-contrib/tree/main/extension/healthcheckextension) from core repository ([#3474](https://github.com/open-telemetry/opentelemetry-collector/issues/3474))
- [`oidcauth` extension](https://github.com/open-telemetry/opentelemetry-collector-contrib/tree/main/extension/oidcauthextension) from core repository ([#3474](https://github.com/open-telemetry/opentelemetry-collector/issues/3474))
- [`pprof` extension](https://github.com/open-telemetry/opentelemetry-collector-contrib/tree/main/extension/pprofextension) from core repository ([#3474](https://github.com/open-telemetry/opentelemetry-collector/issues/3474))
- [`testbed`](https://github.com/open-telemetry/opentelemetry-collector-contrib/tree/main/testbed) from core repository ([#3474](https://github.com/open-telemetry/opentelemetry-collector/issues/3474))

## 💡 Enhancements 💡

- `tailsampling` processor: Add new policy `probabilistic` (#3876)

## v0.33.0

# 🎉 OpenTelemetry Collector Contrib v0.33.0 (Beta) 🎉

The OpenTelemetry Collector Contrib contains everything in the [opentelemetry-collector release](https://github.com/open-telemetry/opentelemetry-collector/releases/tag/v0.32.0) (be sure to check the release notes here as well!). Check out the [Getting Started Guide](https://opentelemetry.io/docs/collector/getting-started/) for deployment and configuration information.

## 🚀 New components 🚀

- [`cumulativetodelta` processor](https://github.com/open-telemetry/opentelemetry-collector-contrib/tree/main/processor/cumulativetodeltaprocessor) to convert cumulative sum metrics to cumulative delta

## 💡 Enhancements 💡

- Collector contrib has now full support for metrics proto v0.9.0.

## v0.32.0

# 🎉 OpenTelemetry Collector Contrib v0.32.0 (Beta) 🎉

This release is marked as "bad" since the metrics pipelines will produce bad data.

- See https://github.com/open-telemetry/opentelemetry-collector/issues/3824

The OpenTelemetry Collector Contrib contains everything in the [opentelemetry-collector release](https://github.com/open-telemetry/opentelemetry-collector/releases/tag/v0.32.0) (be sure to check the release notes here as well!). Check out the [Getting Started Guide](https://opentelemetry.io/docs/collector/getting-started/) for deployment and configuration information.

## 🛑 Breaking changes 🛑

- `splunk_hec` receiver/exporter: `com.splunk.source` field is mapped to `source` field in Splunk instead of `service.name` (#4596)
- `redis` receiver: Move interval runner package to `internal/interval` (#4600)
- `datadog` exporter: Export summary count and sum as monotonic counts (#4605)

## 💡 Enhancements 💡

- `logzio` exporter:
  - New implementation of an in-memory queue to store traces, data compression with gzip, and queue configuration options (#4395)
  - Make `Hclog2ZapLogger` struct and methods private for public go api review (#4431)
- `newrelic` exporter (#4392):
  - Marked unsupported metric as permanent error
  - Force the interval to be valid even if 0
- `awsxray` exporter: Add PHP stacktrace parsing support (#4454)
- `file_storage` extension: Implementation of batch storage API (#4145)
- `datadog` exporter:
  - Skip sum metrics with no aggregation temporality (#4597)
  - Export delta sums as counts (#4609)
- `elasticsearch` exporter: Add dedot support (#4579)
- `signalfx` exporter: Add process metric to translation rules (#4598)
- `splunk_hec` exporter: Add profiling logs support (#4464)
- `awsemf` exporter: Replace logGroup and logStream pattern with metric labels (#4466)

## 🧰 Bug fixes 🧰

- `awsxray` exporter: Fix the origin on ECS/EKS/EB on EC2 cases (#4391)
- `splunk_hec` exporter: Prevent re-sending logs that were successfully sent (#4467)
- `signalfx` exporter: Prefix temporary metric translations (#4394)

## v0.31.0

# 🎉 OpenTelemetry Collector Contrib v0.31.0 (Beta) 🎉

The OpenTelemetry Collector Contrib contains everything in the [opentelemetry-collector release](https://github.com/open-telemetry/opentelemetry-collector/releases/tag/v0.31.0) (be sure to check the release notes here as well!). Check out the [Getting Started Guide](https://opentelemetry.io/docs/collector/getting-started/) for deployment and configuration information.

## 🛑 Breaking changes 🛑

- `influxdb` receiver: Removed `metrics_schema` config option (#4277)

## 💡 Enhancements 💡

- Update to OTLP 0.8.0:
  - Remove use of `IntHistogram` (#4276)
  - Update exporters/receivers for `NumberDataPoint`
- Remove use of deprecated `pdata` slice `Resize()` (#4203, #4208, #4209)
- `awsemf` exporter: Added the option to have a user who is sending metrics from EKS Fargate Container Insights to reformat them to look the same as insights from ECS so that they can be ingested by CloudWatch (#4130)
- `k8scluster` receiver: Support OpenShift cluster quota metrics (#4342)
- `newrelic` exporter (#4278):
  - Requests are now retry-able via configuration option (defaults to retries enabled). Permanent errors are not retried.
  - The exporter monitoring metrics now include an untagged summary metric for ease of use.
  - Improved error logging to include URLs that fail to post messages to New Relic.
- `datadog` exporter: Upscale trace stats when global sampling rate is set (#4213)

## 🧰 Bug fixes 🧰

- `statsd` receiver: Add option to set Counter to be monotonic (#4154)
- Fix `internal/stanza` severity mappings (#4315)
- `awsxray` exporter: Fix the wrong AWS env resource setting (#4384)
- `newrelic` exporter (#4278):
  - Configuration unmarshalling did not allow timeout value to be set to 0 in the endpoint specific section.
  - Request cancellation was not propagated via context into the http request.
  - The queued retry logger is set to a zap.Nop logger as intended.

## v0.30.0

# 🎉 OpenTelemetry Collector Contrib v0.30.0 (Beta) 🎉

The OpenTelemetry Collector Contrib contains everything in the [opentelemetry-collector release](https://github.com/open-telemetry/opentelemetry-collector/releases/tag/v0.30.0) (be sure to check the release notes here as well!). Check out the [Getting Started Guide](https://opentelemetry.io/docs/collector/getting-started/) for deployment and configuration information.

## 🚀 New components 🚀
- `oauth2clientauth` extension: ported from core (#3848)
- `metrics-generation` processor: is now enabled and available (#4047) 

## 🛑 Breaking changes 🛑

- Removed `jaegerthrifthttp` exporter (#4089) 

## 💡 Enhancements 💡

- `tailsampling` processor:
  - Add new policy `status_code` (#3754)
  - Add new tail sampling processor policy: status_code (#3754)
- `awscontainerinsights` receiver:
  - Integrate components and fix bugs for EKS Container Insights (#3846) 
  - Add Cgroup to collect ECS instance metrics for container insights receiver #3875
- `spanmetrics` processor: Support sub-millisecond latency buckets (#4091) 
- `sentry` exporter: Add exception event capture in sentry (#3854)

## v0.29.0

# 🎉 OpenTelemetry Collector Contrib v0.29.0 (Beta) 🎉

The OpenTelemetry Collector Contrib contains everything in the [opentelemetry-collector release](https://github.com/open-telemetry/opentelemetry-collector/releases/tag/v0.29.0) (be sure to check the release notes here as well!). Check out the [Getting Started Guide](https://opentelemetry.io/docs/collector/getting-started/) for deployment and configuration information.

## 🛑 Breaking changes 🛑

- `redis` receiver (#3808)
  - removed configuration `service_name`. Use resource processor or `resource_attributes` setting if using `receivercreator`
  - removed `type` label and set instrumentation library name to `otelcol/redis` as other receivers do

## 💡 Enhancements 💡

- `tailsampling` processor:
  - Add new policy `latency` (#3750)
  - Add new policy `status_code` (#3754)
- `splunkhec` exporter: Include `trace_id` and `span_id` if set (#3850)
- `newrelic` exporter: Update instrumentation naming in accordance with otel spec (#3733)
- `sentry` exporter: Added support for insecure connection with Sentry (#3446)
- `k8s` processor:
  - Add namespace k8s tagger (#3384)
  - Add ignored pod names as config parameter (#3520)
- `awsemf` exporter: Add support for `TaskDefinitionFamily` placeholder on log stream name (#3755)
- `loki` exporter: Add resource attributes as Loki label (#3418)

## 🧰 Bug fixes 🧰

- `datadog` exporter:
  - Ensure top level spans are computed (#3786)
  - Update `env` clobbering behavior (#3851)
- `awsxray` exporter: Fixed filtered attribute translation (#3757)
- `splunkhec` exporter: Include trace and span id if set in log record (#3850)

## v0.28.0

# 🎉 OpenTelemetry Collector Contrib v0.28.0 (Beta) 🎉

The OpenTelemetry Collector Contrib contains everything in the [opentelemetry-collector release](https://github.com/open-telemetry/opentelemetry-collector/releases/tag/v0.28.0) (be sure to check the release notes here as well!). Check out the [Getting Started Guide](https://opentelemetry.io/docs/collector/getting-started/) for deployment and configuration information.

## 🚀 New components 🚀

- `humio` exporter to export data to Humio using JSON over the HTTP [Ingest API](https://docs.humio.com/reference/api/ingest/)
- `udplog` receiver to receives logs from udp using the [opentelemetry-log-collection](https://github.com/open-telemetry/opentelemetry-log-collection) library
- `tanzuobservability` exporter to send traces to [Tanzu Observability](https://tanzu.vmware.com/observability)

## 🛑 Breaking changes 🛑

- `f5cloud` exporter (#3509):
  - Renamed the config 'auth' field to 'f5cloud_auth'. This will prevent a config field name collision when [Support for Custom Exporter Authenticators as Extensions](https://github.com/open-telemetry/opentelemetry-collector/pull/3128) is ready to be integrated.

## 💡 Enhancements 💡

- Enabled Dependabot for Github Actions (#3543)
- Change obsreport helpers for receivers to use the new pattern created in Collector (#3439,#3443,#3449,#3504,#3521,#3548)
- `datadog` exporter:
  - Add logging for unknown or unsupported metric types (#3421)
  - Add collector version tag to internal health metrics (#3394)
  - Remove sublayer stats calc and mutex (#3531)
  - Deduplicate hosts for which we send running metrics (#3539)
  - Add support for summary datatype (#3660)
  - Add datadog span operation name remapping config option (#3444)
  - Update error formatting for error spans that are not exceptions (#3701)
- `nginx` receiver: Update the nginx metrics to more closely align with the conventions (#3420)
- `elasticsearch` exporter: Init JSON encoding support (#3101)
- `jmx` receiver:
  - Allow setting system properties (#3450)
  - Update tested JMX Metric Gatherer release (#3695)
- Refactor components for the Client Authentication Extensions (#3507)
- Remove redundant conversion calls (#3688)
- `storage` extension: Add a `Close` method to Client interface (#3506)
- `splunkhec` exporter: Add `metric_type` as key which maps to the type of the metric (#3696)
- `k8s` processor: Add semantic conventions to k8s-tagger for pod metadata (#3544)
- `kubeletstats` receiver: Refactor kubelet client to internal folder (#3698)
- `newrelic` exporter (#3690):
  - Updates the log level from error to debug when New Relic rate limiting occurs
  - Updates the sanitized api key that is reported via metrics
- `filestorage` extension: Add ability to specify name (#3703)
- `awsemf` exporter: Store the initial value for cumulative metrics (#3425)
- `awskinesis` exporter: Refactor to allow for extended types of encoding (#3655)
- `ecsobserver` extension:
  - Add task definition, ec2, and service fetcher (#3503)
  - Add exporter to convert task to target (#3333)

## 🧰 Bug fixes 🧰

- `awsemf` exporter: Remove delta adjustment from summaries by default (#3408)
- `alibabacloudlogservice` exporter: Sanitize labels for metrics (#3454)
- `statsd` receiver: Fix StatsD drop metrics tags when using summary as observer_type for timer/histogram (#3440)
- `awsxray` exporter: Restore setting of Throttle for HTTP throttle response (#3685)
- `awsxray` receiver: Fix quick start bug (#3653)
- `metricstransform` processor: Check all data points for matching metric label values (#3435)

## v0.27.0

# 🎉 OpenTelemetry Collector Contrib v0.27.0 (Beta) 🎉

The OpenTelemetry Collector Contrib contains everything in the [opentelemetry-collector release](https://github.com/open-telemetry/opentelemetry-collector/releases/tag/v0.27.0) (be sure to check the release notes here as well!). Check out the [Getting Started Guide](https://opentelemetry.io/docs/collector/getting-started/) for deployment and configuration information.

## 🚀 New components 🚀

- `tcplog` receiver to receive logs from tcp using the [opentelemetry-log-collection](https://github.com/open-telemetry/opentelemetry-log-collection) library
- `influxdb` receiver to accept metrics data as [InfluxDB Line Protocol](https://docs.influxdata.com/influxdb/v2.0/reference/syntax/line-protocol/)

## 💡 Enhancements 💡

- `splunkhec` exporter:
  - Include the response in returned 400 errors (#3338)
  - Map summary metrics to Splunk HEC metrics (#3344)
  - Add HEC telemetry (#3260)
- `newrelic` exporter: Include dropped attributes and events counts (#3187)
- `datadog` exporter:
  - Add Fargate task ARN to container tags (#3326)
  - Improve mappings for span kind dd span type (#3368)
- `signalfx` exporter: Add info log for host metadata properties update (#3343)
- `awsprometheusremotewrite` exporter: Add SDK and system information to User-Agent header (#3317)
- `metricstransform` processor: Add filtering capabilities matching metric label values for applying changes (#3201)
- `groupbytrace` processor: Added workers for queue processing (#2902)
- `resourcedetection` processor: Add docker detector (#2775)
- `tailsampling` processor: Support regex on span attribute filtering (#3335)

## 🧰 Bug fixes 🧰

- `datadog` exporter:
  - Update Datadog attributes to tags mapping (#3292)
  - Consistent `hostname` and default metrics behavior (#3286)
- `signalfx` exporter: Handle character limits on metric names and dimensions (#3328)
- `newrelic` exporter: Fix timestamp value for cumulative metrics (#3406)

## v0.26.0

# 🎉 OpenTelemetry Collector Contrib v0.26.0 (Beta) 🎉

The OpenTelemetry Collector Contrib contains everything in the [opentelemetry-collector release](https://github.com/open-telemetry/opentelemetry-collector/releases/tag/v0.26.0) (be sure to check the release notes here as well!). Check out the [Getting Started Guide](https://opentelemetry.io/docs/collector/getting-started/) for deployment and configuration information.

## 🚀 New components 🚀

- `influxdb` exporter to support sending tracing, metrics, and logging data to [InfluxDB](https://www.influxdata.com/products/)

## 🛑 Breaking changes 🛑

- `signalfx` exporter (#3207):
  - Additional metrics excluded by default by signalfx exporter
    - system.disk.io_time
    - system.disk.operation_time
    - system.disk.weighted_io_time
    - system.network.connections
    - system.processes.count
    - system.processes.created

## 💡 Enhancements 💡

- Add default config and systemd environment file support for DEB/RPM packages (#3123)
- Log errors on receiver start/stop failures (#3208)
- `newrelic` exporter: Update API key detection logic (#3212)
- `splunkhec` exporter:
  - Mark permanent errors to avoid futile retries (#3253)
  - Add TLS certs verification (#3204)
- `datadog` exporter:
  - Add env and tag name normalization to trace payloads (#3200)
  - add `ignore_resource`s configuration option (#3245)
- `jmx` receiver: Update for latest snapshot and header support (#3283)
- `awsxray` exporter: Added support for stack trace translation for .NET language (#3280)
- `statsd` receiver: Add timing/histogram for statsD receiver as OTLP summary (#3261)

## 🧰 Bug fixes 🧰

- `awsprometheusremotewrite` exporter:
  - Remove `sending_queue` (#3186)
  - Use the correct default for aws_auth.service (#3161)
  - Identify the Amazon Prometheus region from the endpoint (#3210)
  - Don't panic in case session can't be constructed (#3221)
- `datadog` exporter: Add max tag length (#3185)
- `sapm` exporter: Fix crash when passing the signalfx access token (#3294)
- `newrelic` exporter: Update error conditions (#3322)

## v0.25.0

# 🎉 OpenTelemetry Collector Contrib v0.25.0 (Beta) 🎉

The OpenTelemetry Collector Contrib contains everything in the [opentelemetry-collector release](https://github.com/open-telemetry/opentelemetry-collector/releases/tag/v0.25.0) (be sure to check the release notes here as well!). Check out the [Getting Started Guide](https://opentelemetry.io/docs/collector/getting-started/) for deployment and configuration information.

## 🚀 New components 🚀

- `kafkametricsreceiver` new receiver component for collecting metrics about a kafka cluster - primarily lag and offset. [configuration instructions](receiver/kafkametricsreceiver/README.md)
- `file_storage` extension to read and write data to the local file system (#3087)

## 🛑 Breaking changes 🛑

- `newrelic` exporter (#3091):
  - Removal of common attributes (use opentelemetry collector resource processor to add attributes)
  - Drop support for cumulative metrics being sent to New Relic via a collector

## 💡 Enhancements 💡

- Update `opentelemetry-log-collection` to v0.17.0 for log receivers (#3017)
- `datadog` exporter:
  - Add `peer.service` priority instead of `service.name` (#2817)
  - Improve support of semantic conventions for K8s, Azure and ECS (#2623)
- Improve and batch logs translation for stanza (#2892)
- `statsd` receiver: Add timing/histogram as OTLP gauge (#2973)
- `honeycomb` exporter: Add Retry and Queue settings (#2714)
- `resourcedetection` processor:
  - Add AKS resource detector (#3035)
  - Use conventions package constants for ECS detector (#3171)
- `sumologic` exporter: Add graphite format (#2695)
- Add trace attributes to the log entry for stanza (#3018)
- `splunk_hec` exporter: Send log record name as part of the HEC log event (#3119)
- `newrelic` exporter (#3091):
  - Add support for logs
  - Performance improvements
  - Optimizations to the New Relic payload to reduce payload size
  - Metrics generated for monitoring the exporter
  - Insert Key vs License keys are auto-detected in some cases
  - Collector version information is properly extracted via the application start info parameters

## 🧰 Bug fixes 🧰

- `splunk_hec` exporter: Fix sending log payload with missing the GZIP footer (#3032)
- `awsxray` exporter: Remove propagation of error on shutdown (#2999)
- `resourcedetection` processor:
  - Correctly report DRAGONFLYBSD value (#3100)
  - Fallback to `os.Hostname` when FQDN is not available (#3099)
- `httpforwarder` extension: Do not report ErrServerClosed when shutting down the service (#3173)
- `collectd` receiver: Do not report ErrServerClosed when shutting down the service (#3178)

## v0.24.0

# 🎉 OpenTelemetry Collector Contrib v0.24.0 (Beta) 🎉

The OpenTelemetry Collector Contrib contains everything in the [opentelemetry-collector release](https://github.com/open-telemetry/opentelemetry-collector/releases/tag/v0.24.0) (be sure to check the release notes here as well!). Check out the [Getting Started Guide](https://opentelemetry.io/docs/collector/getting-started/) for deployment and configuration information.

## 🚀 New components 🚀

- `fluentbit` extension and `fluentforward` receiver moved from opentelemetry-collector

## 💡 Enhancements 💡

- Check `NO_WINDOWS_SERVICE` environment variable to force interactive mode on Windows (#2819)
- `resourcedetection `processor:
  - Add task revision to ECS resource detector (#2814)
  - Add GKE detector (#2821)
  - Add Amazon EKS detector (#2820)
  - Add `VMScaleSetName` field to Azure detector (#2890)
- `awsemf` exporter:
  - Add `parse_json_encoded_attr_values` config option to decode json-encoded strings in attribute values (#2827)
  - Add `output_destination` config option to support AWS Lambda (#2720)
- `googlecloud` exporter: Handle `cloud.availability_zone` semantic convention (#2893)
- `newrelic` exporter: Add `instrumentation.provider` to default attributes (#2900)
- Set unprivileged user to container image (#2925)
- `splunkhec` exporter: Add `max_content_length_logs` config option to send log data in payloads less than max content length (#2524)
- `k8scluster` and `kubeletstats` receiver: Replace package constants in favor of constants from conventions in core (#2996)

## 🧰 Bug fixes 🧰

- `spanmetrics` processor:
  - Rename `calls` metric to `calls_total` and set `IsMonotonic` to true (#2837)
  - Validate duplicate dimensions at start (#2844)
- `awsemf` exporter: Calculate delta instead of rate for cumulative metrics (#2512)
- `signalfx` exporter:
  - Remove more unnecessary translation rules (#2889)
  - Implement summary type (#2998)
- `awsxray` exporter: Remove translation to HTTP status from OC status (#2978)
- `awsprometheusremotewrite` exporter: Close HTTP body after RoundTrip (#2955)
- `splunkhec` exporter: Add ResourceAttributes to Splunk Event (#2843)

## v0.23.0

# 🎉 OpenTelemetry Collector Contrib v0.23.0 (Beta) 🎉

The OpenTelemetry Collector Contrib contains everything in the [opentelemetry-collector release](https://github.com/open-telemetry/opentelemetry-collector/releases/tag/v0.23.0) (be sure to check the release notes here as well!). Check out the [Getting Started Guide](https://opentelemetry.io/docs/collector/getting-started/) for deployment and configuration information.

## 🚀 New components 🚀

- `groupbyattrs` processor to group the records by provided attributes
- `dotnetdiagnostics` receiver to read metrics from .NET processes

## 🛑 Breaking changes 🛑

- `stackdriver` exporter marked as deprecated and renamed to `googlecloud`
- Change the rule expression in receiver creator for matching endpoints types from `type.port`, `type.hostport` and `type.pod` to `type == "port"`, `type == "hostport"` and `type == "pod"` (#2661)

## 💡 Enhancements 💡

- `loadbalancing` exporter: Add support for logs (#2470)
- `sumologic` exporter: Add carbon formatter (#2562)
- `awsecscontainermetrics` receiver: Add new metric for stopped container (#2383)
- `awsemf` exporter:
  - Send EMF logs in batches (#2572)
  - Add prometheus type field for CloudWatch compatibility (#2689)
- `signalfx` exporter:
  - Add resource attributes to events (#2631)
  - Add translation rule to drop dimensions (#2660)
  - Remove temporary host translation workaround (#2652)
  - Remove unnecessary default translation rules (#2672)
  - Update `exclude_metrics` option so that the default exclude rules can be overridden by setting the option to `[]` (#2737)
- `awsprometheusremotewrite` exporter: Add support for given IAM roles (#2675)
- `statsd` receiver: Change to use OpenTelemetry type instead of OpenCensus type (#2733)
- `resourcedetection` processor: Add missing entries for `cloud.infrastructure_service` (#2777)

## 🧰 Bug fixes 🧰

- `dynatrace` exporter: Serialize each datapoint into separate line (#2618)
- `splunkhec` exporter: Retain all otel attributes (#2712)
- `newrelic` exporter: Fix default metric URL (#2739)
- `googlecloud` exporter: Add host.name label if hostname is present in node (#2711)

## v0.22.0

# 🎉 OpenTelemetry Collector Contrib v0.22.0 (Beta) 🎉

The OpenTelemetry Collector Contrib contains everything in the [opentelemetry-collector release](https://github.com/open-telemetry/opentelemetry-collector/releases/tag/v0.22.0) (be sure to check the release notes here as well!). Check out the [Getting Started Guide](https://opentelemetry.io/docs/collector/getting-started/) for deployment and configuration information.

## 🚀 New components 🚀

- `filelog` receiver to tail and parse logs from files using the [opentelemetry-log-collection](https://github.com/open-telemetry/opentelemetry-log-collection) library

## 💡 Enhancements 💡

- `dynatrace` exporter: Send metrics to Dynatrace in chunks of 1000 (#2468)
- `k8s` processor: Add ability to associate metadata tags using pod UID rather than just IP (#2199)
- `signalfx` exporter:
  - Add statusCode to logging field on dimension client (#2459)
  - Add translation rules for `cpu.utilization_per_core` (#2540)
  - Updates to metadata handling (#2531)
  - Calculate extra network I/O metrics (#2553)
  - Calculate extra disk I/O metrics (#2557)
- `statsd` receiver: Add metric type label and `enable_metric_type` option (#2466)
- `sumologic` exporter: Add support for carbon2 format (#2562)
- `resourcedetection` processor: Add Azure detector (#2372)
- `k8scluster` receiver: Use OTel conventions for metadata (#2530)
- `newrelic` exporter: Multi-tenant support for sending trace data and performance enhancements (#2481)
- `stackdriver` exporter: Enable `retry_on_failure` and `sending_queue` options (#2613)
- Use standard way to convert from time.Time to proto Timestamp (#2548)

## 🧰 Bug fixes 🧰

- `signalfx` exporter:
  - Fix calculation of `network.total` metric (#2551)
  - Correctly convert dimensions on metadata updates (#2552)
- `awsxray` exporter and receiver: Fix the type of content_length (#2539)
- `resourcedetection` processor: Use values in accordance to semantic conventions for AWS (#2556)
- `awsemf` exporter: Fix concurrency issue (#2571)

## v0.21.0

# 🎉 OpenTelemetry Collector Contrib v0.21.0 (Beta) 🎉

The OpenTelemetry Collector Contrib contains everything in the [opentelemetry-collector release](https://github.com/open-telemetry/opentelemetry-collector/releases/tag/v0.21.0) (be sure to check the release notes here as well!). Check out the [Getting Started Guide](https://opentelemetry.io/docs/collector/getting-started/) for deployment and configuration information.

## 🚀 New components 🚀

- `loki` exporter to export data via HTTP to Loki

## 🛑 Breaking changes 🛑

- `signalfx` exporter: Allow periods to be sent in dimension keys (#2456). Existing users who do not want to change this functionality can set `nonalphanumeric_dimension_chars` to `_-`

## 💡 Enhancements 💡

- `awsemf` exporter:
  - Support unit customization before sending logs to AWS CloudWatch (#2318)
  - Group exported metrics by labels (#2317)
- `datadog` exporter: Add basic span events support (#2338)
- `alibabacloudlogservice` exporter: Support new metrics interface (#2280)
- `sumologic` exporter:
  - Enable metrics pipeline (#2117)
  - Add support for all types of log body (#2380)
- `signalfx` exporter: Add `nonalphanumeric_dimension_chars` config option (#2442)

## 🧰 Bug fixes 🧰

- `resourcedetection` processor: Fix resource attribute environment variable (#2378)
- `k8scluster` receiver: Fix nil pointer bug (#2450)

## v0.20.0

# 🎉 OpenTelemetry Collector Contrib v0.20.0 (Beta) 🎉

The OpenTelemetry Collector Contrib contains everything in the [opentelemetry-collector release](https://github.com/open-telemetry/opentelemetry-collector/releases/tag/v0.20.0) (be sure to check the release notes here as well!). Check out the [Getting Started Guide](https://opentelemetry.io/docs/collector/getting-started/) for deployment and configuration information.

## 🚀 New components 🚀

- `spanmetrics` processor to aggregate Request, Error and Duration (R.E.D) metrics from span data
- `awsxray` receiver to accept spans in the X-Ray Segment format
- `groupbyattrs` processor to group the records by provided attributes

## 🛑 Breaking changes 🛑

- Rename `kinesis` exporter to `awskinesis` (#2234)
- `signalfx` exporter: Remove `send_compatible_metrics` option, use `translation_rules` instead (#2267)
- `datadog` exporter: Remove default prefix from user metrics (#2308)

## 💡 Enhancements 💡

- `signalfx` exporter: Add k8s metrics to default excludes (#2167)
- `stackdriver` exporter: Reduce QPS (#2191)
- `datadog` exporter:
  - Translate otel exceptions to DataDog errors (#2195)
  - Use resource attributes for metadata and generated metrics (#2023)
- `sapm` exporter: Enable queuing by default (#1224)
- `dynatrace` exporter: Allow underscores anywhere in metric or dimension names (#2219)
- `awsecscontainermetrics` receiver: Handle stopped container's metadata (#2229)
- `awsemf` exporter: Enhance metrics batching in AWS EMF logs (#2271)
- `f5cloud` exporter: Add User-Agent header with version to requests (#2292)

## 🧰 Bug fixes 🧰

- `signalfx` exporter: Reinstate network/filesystem translation rules (#2171)

## v0.19.0

# 🎉 OpenTelemetry Collector Contrib v0.19.0 (Beta) 🎉

The OpenTelemetry Collector Contrib contains everything in the [opentelemetry-collector release](https://github.com/open-telemetry/opentelemetry-collector/releases/tag/v0.19.0) (be sure to check the release notes here as well!). Check out the [Getting Started Guide](https://opentelemetry.io/docs/collector/getting-started/) for deployment and configuration information.

## 🚀 New components 🚀

- `f5cloud` exporter to export metric, trace, and log data to F5 Cloud
- `jmx` receiver to report metrics from a target MBean server in conjunction with the [JMX Metric Gatherer](https://github.com/open-telemetry/opentelemetry-java-contrib/blob/main/contrib/jmx-metrics/README.md)

## 🛑 Breaking changes 🛑

- `signalfx` exporter: The `exclude_metrics` option now takes slice of metric filters instead of just metric names (slice of strings) (#1951)

## 💡 Enhancements 💡

- `datadog` exporter: Sanitize datadog service names (#1982)
- `awsecscontainermetrics` receiver: Add more metadata (#2011)
- `azuremonitor` exporter: Favor RPC over HTTP spans (#2006)
- `awsemf` exporter: Always use float64 as calculated rate (#2019)
- `splunkhec` receiver: Make the HEC receiver path configurable, and use `/*` by default (#2137)
- `signalfx` exporter:
  - Drop non-default metrics and add `include_metrics` option to override (#2145, #2146, #2162)
  - Rename `system.network.dropped_packets` metric to `system.network.dropped` (#2160)
  - Do not filter cloud attributes from dimensions (#2020)
- `redis` receiver: Migrate to pdata metrics #1889

## 🧰 Bug fixes 🧰

- `datadog` exporter: Ensure that version tag is added to trace stats (#2010)
- `loadbalancing` exporter: Rolling update of collector can stop the periodical check of DNS updates (#1798)
- `awsecscontainermetrics` receiver: Change the type of `exit_code` from string to int and deal with the situation when there is no data (#2147)
- `groupbytrace` processor: Make onTraceReleased asynchronous to fix processor overload (#1808)
- Handle cases where the time field of Splunk HEC events is encoded as a String (#2159)

## v0.18.0

# 🎉 OpenTelemetry Collector Contrib v0.18.0 (Beta) 🎉

The OpenTelemetry Collector Contrib contains everything in the [opentelemetry-collector release](https://github.com/open-telemetry/opentelemetry-collector/releases/tag/v0.18.0) (be sure to check the release notes here as well!). Check out the [Getting Started Guide](https://opentelemetry.io/docs/collector/getting-started/) for deployment and configuration information.

## 🚀 New components 🚀

- `sumologic` exporter to send logs and metrics data to Sumo Logic
- `dynatrace` exporter to send metrics to Dynatrace

## 💡 Enhancements 💡

- `datadog` exporter:
  - Add resource attributes to tags conversion feature (#1782)
  - Add Kubernetes conventions for hostnames (#1919)
  - Add container tags to datadog export for container infra metrics in service view (#1895)
  - Update resource naming and span naming (#1861)
  - Add environment variables support for config options (#1897)
- `awsxray` exporter: Add parsing of JavaScript stack traces (#1888)
- `elastic` exporter: Translate exception span events (#1858)
- `signalfx` exporter: Add translation rules to aggregate per core CPU metrics in default translations (#1841)
- `resourcedetection` processor: Gather tags associated with the EC2 instance and add them as resource attributes (#1899)
- `simpleprometheus` receiver: Add support for passing params to the prometheus scrape config (#1949)
- `azuremonitor` exporter: Implement Span status code specification changes - gRPC (#1960)
- `metricstransform` processor: Add grouping option ($1887)
- `alibabacloudlogservice` exporter: Use producer to send data to improve performance (#1981)

## 🧰 Bug fixes 🧰

- `datadog` exporter: Handle monotonic metrics client-side (#1805)
- `awsxray` exporter: Log error when translating span (#1809)

## v0.17.0

# 🎉 OpenTelemetry Collector Contrib v0.17.0 (Beta) 🎉

The OpenTelemetry Collector Contrib contains everything in the [opentelemetry-collector release](https://github.com/open-telemetry/opentelemetry-collector/releases/tag/v0.17.0) (be sure to check the release notes here as well!). Check out the [Getting Started Guide](https://opentelemetry.io/docs/collector/getting-started/) for deployment and configuration information.

## 💡 Enhancements 💡

- `awsemf` exporter: Add collector version to EMF exporter user agent (#1778)
- `signalfx` exporter: Add configuration for trace correlation (#1795)
- `statsd` receiver: Add support for metric aggregation (#1670)
- `datadog` exporter: Improve logging of hostname detection (#1796)

## 🧰 Bug fixes 🧰

- `resourcedetection` processor: Fix ecs detector to not use the default golang logger (#1745)
- `signalfx` receiver: Return 200 when receiver succeed (#1785)
- `datadog` exporter: Use a singleton for sublayer calculation (#1759)
- `awsxray` and `awsemf` exporters: Change the User-Agent content order (#1791)

## v0.16.0

# 🎉 OpenTelemetry Collector Contrib v0.16.0 (Beta) 🎉

The OpenTelemetry Collector Contrib contains everything in the [opentelemetry-collector release](https://github.com/open-telemetry/opentelemetry-collector/releases/tag/v0.16.0) (be sure to check the release notes here as well!). Check out the [Getting Started Guide](https://opentelemetry.io/docs/collector/getting-started/) for deployment and configuration information.

## 🛑 Breaking changes 🛑

- `honeycomb` exporter: Update to use internal data format (#1689)

## 💡 Enhancements 💡

- `newrelic` exporter: Add support for span events (#1643)
- `awsemf` exporter:
  - Add placeholder support in `log_group_name` and `log_stream_name` config (#1623, #1661)
  - Add label matching filtering rule (#1619)
- `resourcedetection` processor: Add new resource detector for AWS Elastic Beanstalk environments (#1585)
- `loadbalancing` exporter:
  - Add sort of endpoints in static resolver (#1692)
  - Allow specifying port when using DNS resolver (#1650)
- Add `batchperresourceattr` helper library that splits an incoming data based on an attribute in the resource (#1694)
- `alibabacloudlogservice` exporter:
  - Add logs exporter (#1609)
  - Change trace type from opencensus to opentelemetry (#1713)
- `datadog` exporter:
  - Improve trace exporter performance (#1706, #1707)
  - Add option to only send metadata (#1723)
- `awsxray` exporter:
  - Add parsing of Python stack traces (#1676)
  - Add collector version to user agent (#1730)

## 🧰 Bug fixes 🧰

- `loadbalancing` exporter:
  - Fix retry queue for exporters (#1687)
  - Fix `periodicallyResolve` for DNS resolver checks (#1678)
- `datadog` exporter: Fix status code handling (#1691)
- `awsxray` exporter:
  - Fix empty traces in X-Ray console (#1709)
  - Stricter requirements for adding http request url (#1729)
  - Fix status code handling for errors/faults (#1740)
- `signalfx` exporter:
  - Split incoming data requests by access token before enqueuing (#1727)
  - Disable retry on 400 and 401, retry with backoff on 429 and 503 (#1672)
- `awsecscontainermetrics` receiver: Improve error handling to fix seg fault (#1738)

## v0.15.0

# 🎉 OpenTelemetry Collector Contrib v0.15.0 (Beta) 🎉

The OpenTelemetry Collector Contrib contains everything in the [opentelemetry-collector release](https://github.com/open-telemetry/opentelemetry-collector/releases/tag/v0.15.0) (be sure to check the release notes here as well!). Check out the [Getting Started Guide](https://opentelemetry.io/docs/collector/getting-started/) for deployment and configuration information.

## 🚀 New components 🚀

- `zookeeper` receiver: Collects metrics from a Zookeeper instance using the `mntr` command
- `loadbalacing` exporter: Consistently exports spans belonging to the same trace to the same backend
- `windowsperfcounters` receiver: Captures the configured system, application, or custom performance counter data from the Windows registry using the PDH interface
- `awsprometheusremotewrite` exporter:  Sends metrics data in Prometheus TimeSeries format to a Prometheus Remote Write Backend and signs each outgoing HTTP request following the AWS Signature Version 4 signing process

## 💡 Enhancements 💡

- `awsemf` exporter:
  - Add `metric_declarations` config option for metric filtering and dimensions (#1503)
  - Add SummaryDataType and remove Min/Max from Histogram (#1584)
- `signalfxcorrelation` exporter: Add ability to translate host dimension (#1561)
- `newrelic` exporter: Use pdata instead of the OpenCensus for traces (#1587)
- `metricstransform` processor:
  - Add `combine` action for matched metrics (#1506)
  - Add `submatch_case` config option to specify case of matched label values (#1640)
- `awsecscontainermetrics` receiver: Extract cluster name from ARN (#1626)
- `elastic` exporter: Improve handling of span status if the status code is unset (#1591)

## 🧰 Bug fixes 🧰

- `awsemf` exporter: Add check for unhandled metric data types (#1493)
- `groupbytrace` processor: Make buffered channel to avoid goroutines leak (#1505)
- `stackdriver` exporter: Set `options.UserAgent` so that the OpenCensus exporter does not override the UA ($1620)

## v0.14.0

# 🎉 OpenTelemetry Collector Contrib v0.14.0 (Beta) 🎉

The OpenTelemetry Collector Contrib contains everything in the [opentelemetry-collector release](https://github.com/open-telemetry/opentelemetry-collector/releases/tag/v0.14.0) (be sure to check the release notes here as well!). Check out the [Getting Started Guide](https://opentelemetry.io/docs/collector/getting-started/) for deployment and configuration information.

## 🚀 New components 🚀

- `datadog` exporter to send metric and trace data to Datadog (#1352)
- `tailsampling` processor moved from core to contrib (#1383)

## 🛑 Breaking changes 🛑

- `jmxmetricsextension` migrated to `jmxreceiver` (#1182, #1357)
- Move signalfx correlation code out of `sapm` to `signalfxcorrelation` exporter (#1376)
- Move Splunk specific utils outside of common (#1306)
- `stackdriver` exporter:
    - Config options `metric_prefix` & `skip_create_metric_descriptor` are now nested under `metric`, see [README](https://github.com/open-telemetry/opentelemetry-collector-contrib/blob/main/exporter/stackdriverexporter/README.md).
    - Trace status codes no longer reflect gRPC codes as per spec changes: open-telemetry/opentelemetry-specification#1067
- `datadog` exporter: Remove option to change the namespace prefix (#1483)

## 💡 Enhancements 💡

- `splunkhec` receiver: Add ability to ingest metrics (#1276)
- `signalfx` receiver: Improve pipeline error handling (#1329)
- `datadog` exporter:
  - Improve hostname resolution (#1285)
  - Add flushing/export of traces and trace-related statistics (#1266)
  - Enable traces on Windows (#1340)
  - Send otel.exporter running metric (#1354)
  - Add tag normalization util method (#1373)
  - Send host metadata (#1351)
  - Support resource conventions for hostnames (#1434)
  - Add version tag extract (#1449)
- Add `batchpertrace` library to split the incoming batch into several batches, one per trace (#1257)
- `statsd` receiver:
  - Add timer support (#1335)
  - Add sample rate support for counter, transfer gauge to double and transfer counter to int only (#1361)
- `awsemf` exporter: Restructure metric translator logic (#1353)
- `resourcedetection` processor:
  - Add EC2 hostname attribute (#1324)
  - Add ECS Resource detector (#1360)
- `sapm` exporter: Add queue settings (#1390)
- `metrictransform` processor: Add metric filter option (#1447)
- `awsxray` exporter: Improve ECS attribute and origin translation (#1428)
- `resourcedetection` processor: Initial system detector (#1405)

## 🧰 Bug fixes 🧰

- Remove duplicate definition of cloud providers with core conventions (#1288)
- `kubeletstats` receiver: Handle nil references from the kubelet API (#1326)
- `awsxray` receiver:
  - Add kind type to root span to fix the empty parentID problem (#1338)
  - Fix the race condition issue (#1490)
- `awsxray` exporter:
  - Setting the tlsconfig InsecureSkipVerify using NoVerifySSL (#1350)
  - Drop invalid xray trace id (#1366)
- `elastic` exporter: Ensure span name is limited (#1371)
- `splunkhec` exporter: Don't send 'zero' timestamps to Splunk HEC (#1157)
- `stackdriver` exporter: Skip processing empty metrics slice (#1494)

## v0.13.0

# 🎉 OpenTelemetry Collector Contrib v0.13.0 (Beta) 🎉

The OpenTelemetry Collector Contrib contains everything in the [opentelemetry-collector release](https://github.com/open-telemetry/opentelemetry-collector/releases/tag/v0.13.0) (be sure to check the release notes here as well!). Check out the [Getting Started Guide](https://opentelemetry.io/docs/collector/getting-started/) for deployment and configuration information.

## 💡 Enhancements 💡

- `sapm` exporter:
  - Enable queuing by default (#1224)
  - Add SignalFx APM correlation (#1205)
  - Make span source attribute and destination dimension names configurable (#1286)
- `signalfx` exporter:
  - Pass context to the http client requests (#1225)
  - Update `disk.summary_utilization` translation rule to accommodate new labels (#1258)
- `newrelic` exporter: Add `span.kind` attribute (#1263)
- `datadog` exporter:
  - Add Datadog trace translation helpers (#1208)
  - Add API key validation (#1216)
- `splunkhec` receiver: Add the ability to ingest logs (#1268)
- `awscontainermetrics` receiver: Report `CpuUtilized` metric in percentage (#1283)
- `awsemf` exporter: Only calculate metric rate for cumulative counter and avoid SingleDimensionRollup for metrics with only one dimension (#1280)

## 🧰 Bug fixes 🧰

- Make `signalfx` exporter a metadata exporter (#1252)
- `awsecscontainermetrics` receiver: Check for empty network rate stats and set zero (#1260)
- `awsemf` exporter: Remove InstrumentationLibrary dimension in CloudWatch EMF Logs if it is undefined (#1256)
- `awsxray` receiver: Fix trace/span id transfer (#1264)
- `datadog` exporter: Remove trace support for Windows for now (#1274)
- `sapm` exporter: Correlation enabled check inversed (#1278)

## v0.12.0

# 🎉 OpenTelemetry Collector Contrib v0.12.0 (Beta) 🎉

The OpenTelemetry Collector Contrib contains everything in the [opentelemetry-collector release](https://github.com/open-telemetry/opentelemetry-collector/releases/tag/v0.12.0) (be sure to check the release notes here as well!). Check out the [Getting Started Guide](https://opentelemetry.io/docs/collector/getting-started/) for deployment and configuration information.

## 🚀 New components 🚀

- `awsemf` exporter to support exporting metrics to AWS CloudWatch (#498, #1169)
- `http_forwarder` extension that forwards HTTP requests to a specified target (#979, #1014, #1150)
- `datadog` exporter that sends metric and trace data to Datadog (#1142, #1178, #1181, #1212)
- `awsecscontainermetrics` receiver to collect metrics from Amazon ECS Task Metadata Endpoint (#1089, #1148, #1160)

## 💡 Enhancements 💡

- `signalfx` exporter:
  - Add host metadata synchronization (#1039, #1118)
  - Add `copy_dimensions` translator option (#1126)
  - Update `k8s_cluster` metric translations (#1121)
  - Add option to exclude metrics (#1156)
  - Add `avg` aggregation method (#1151)
  - Fallback to host if cloud resource id not found (#1170)
  - Add backwards compatible translation rules for the `dockerstatsreceiver` (#1201)
  - Enable queuing and retries (#1223)
- `splunkhec` exporter:
  - Add log support (#875)
  - Enable queuing and retries (#1222)
- `k8scluster` receiver: Standardize metric names (#1119)
- `awsxray` exporter:
  - Support AWS EKS attributes (#1090)
  - Store resource attributes in X-Ray segments (#1174)
- `honeycomb` exporter:
  - Add span kind to the event sent to Honeycomb (#474)
  - Add option to adjust the sample rate using an attribute on the span (#1162)
- `jmxmetrics` extension: Add subprocess manager to manage child java processes (#1028)
- `elastic` exporter: Initial metrics support (#1173)
- `k8s` processor: Rename default attr names for label/annotation extraction (#1214)
- Add common SignalFx host id extraction (#1100)
- Allow MSI upgrades (#1165)

## 🧰 Bug fixes 🧰

- `awsxray` exporter: Don't set origin to EC2 when not on AWS (#1115)

## v0.11.0

# 🎉 OpenTelemetry Collector Contrib v0.11.0 (Beta) 🎉

The OpenTelemetry Collector Contrib contains everything in the [opentelemetry-collector release](https://github.com/open-telemetry/opentelemetry-collector/releases/tag/v0.11.0) (be sure to check the release notes here as well!). Check out the [Getting Started Guide](https://opentelemetry.io/docs/collector/getting-started/) for deployment and configuration information.

## 🚀 New components 🚀
- add `dockerstats` receiver as top level component (#1081)
- add `tracegen` utility (#956)

## 💡 Enhancements 💡
- `stackdriver` exporter: Allow overriding client options via config (#1010)
- `k8scluster` receiver: Ensure informer caches are synced before initial data sync (#842)
- `elastic` exporter: Translate `deployment.environment` resource attribute to Elastic APM's semantically equivalent `service.environment` (#1022)
- `k8s` processor: Add logs support (#1051)
- `awsxray` exporter: Log response error with zap (#1050)
- `signalfx` exporter
  - Add dimensions to renamed metrics (#1041)
  - Add translation rules for `disk_ops.total` and `disk_ops.pending` metrics (#1082)
  - Add event support (#1036)
- `kubeletstats` receiver: Cache detailed PVC labels to reduce API calls (#1052)
- `signalfx` receiver: Add event support (#1035)

## v0.10.0

# 🎉 OpenTelemetry Collector Contrib v0.10.0 (Beta) 🎉

The OpenTelemetry Collector Contrib contains everything in the [opentelemetry-collector release](https://github.com/open-telemetry/opentelemetry-collector/releases/tag/v0.10.0) (be sure to check the release notes here as well!). Check out the [Getting Started Guide](https://opentelemetry.io/docs/collector/getting-started/) for deployment and configuration information.

## 🚀 New components 🚀
- add initial docker stats receiver, without sourcing in top level components (#495)
- add initial jmx metrics extension structure, without sourcing in top level components (#740)
- `routing` processor for routing spans based on HTTP headers (#907)
- `splunkhec` receiver to receive Splunk HEC metrics, traces and logs (#840)
- Add skeleton for `http_forwarder` extension that forwards HTTP requests to a specified target (#979)

## 💡 Enhancements 💡
- `stackdriver` exporter
  - Add timeout parameter (#835)
  - Add option to configurably set UserAgent string (#758)
- `signalfx` exporter
  - Reduce memory allocations for big batches processing (#871)
  - Add AWSUniqueId and gcp_id generation (#829)
  - Calculate cpu.utilization compatibility metric (#839, #974, #954)
- `metricstransform` processor: Replace `{{version}}` in label values (#876)
- `resourcedetection` processor: Logs Support (#970)
- `statsd` receiver: Add parsing for labels and gauges (#903)

## 🧰 Bug fixes 🧰
- `k8s` processor
  - Wrap metrics before sending further down the pipeline (#837)
  - Fix setting attributes on metrics passed from agent (#836)
- `awsxray` exporter: Fix "pointer to empty string" is not omitted bug (#830)
- `azuremonitor` exporter: Treat UNSPECIFIED span kind as INTERNAL (#844)
- `signalfx` exporter: Remove misleading warnings (#869)
- `newrelic` exporter: Fix panic if service name is empty (#969)
- `honeycomb` exporter: Don't emit default proc id + starttime (#972)

## v0.9.0

# 🎉 OpenTelemetry Collector Contrib v0.9.0 (Beta) 🎉

The OpenTelemetry Collector Contrib contains everything in the [opentelemetry-collector release](https://github.com/open-telemetry/opentelemetry-collector/releases/tag/v0.9.0) (be sure to check the release notes here as well!). Check out the [Getting Started Guide](https://opentelemetry.io/docs/collector/getting-started/) for deployment and configuration information.

## 🛑 Breaking changes 🛑
- Remove deprecated `lightstep` exporter (#828)

## 🚀 New components 🚀
- `statsd` receiver for ingesting StatsD messages (#566)

## 💡 Enhancements 💡
- `signalfx` exporter
   - Add disk usage translations (#760)
   - Add disk utilization translations (#782)
   - Add translation rule to drop redundant metrics (#809)
- `kubeletstats` receiver
  - Sync available volume metadata from /pods endpoint (#690)
  - Add ability to collect detailed data from PVC (#743)
- `awsxray` exporter: Translate SDK name/version into xray model (#755)
- `elastic` exporter: Translate semantic conventions to Elastic destination fields (#671)
- `stackdriver` exporter: Add point count metric (#757)
- `awsxray` receiver
  - Ported the TCP proxy from the X-Ray daemon (#774)
  - Convert to OTEL trace format (#691)

## 🧰 Bug fixes 🧰
- `kubeletstats` receiver: Do not break down metrics batch (#754)
- `host` observer: Fix issue on darwin where ports listening on all interfaces are not correctly accounted for (#582)
- `newrelic` exporter: Fix panic on missing span status (#775)

## v0.8.0

# 🎉 OpenTelemetry Collector Contrib v0.8.0 (Beta) 🎉

The OpenTelemetry Collector Contrib contains everything in the [opentelemetry-collector release](https://github.com/open-telemetry/opentelemetry-collector/releases/tag/v0.8.0) (be sure to check the release notes here as well!). Check out the [Getting Started Guide](https://opentelemetry.io/docs/collector/getting-started/) for deployment and configuration information.

## 🚀 New components 🚀

- Receivers
  - `prometheusexec` subprocess manager (##499)

## 💡 Enhancements 💡

- `signalfx` exporter
  - Add/Update metric translations (#579, #584, #639, #640, #652, #662)
  - Add support for calculate new metric translator (#644)
  - Add renaming rules for load metrics (#664)
  - Update `container.name` to `k8s.container.name` in default translation rule (#683)
  - Rename working-set and page-fault metrics (#679)
- `awsxray` exporter
  - Translate exception event into xray exception (#577)
  - Add ingestion of X-Ray segments via UDP (#502)
  - Parse Java stacktrace and populate in xray cause (#687)
- `kubeletstats` receiver
  - Add metric_groups option (#648)
  - Set datapoint timestamp in receiver (#661)
  - Change `container.name` label to `k8s.container.name` (#680)
  - Add working-set and page-fault metrics (#666)
  - Add basic support for volume metrics (#667)
- `stackdriver` trace exporter: Move to new interface and pdata (#486)
- `metricstranform` processor: Keep timeseries and points in order after aggregation (#663)
- `k8scluster` receiver: Change `container.spec.name` label to `k8s.container.name` (#681)
- Migrate receiver creator to internal data model (#701)
- Add ec2 support to `resourcedetection` processor (#587)
- Enable timeout, sending queue and retry for SAPM exporter (#707)

## 🧰 Bug fixes 🧰

- `azuremonitor` exporter: Correct HTTP status code success mapping (#588)
- `k8scluster` receiver: Fix owner reference in metadata updates (#649)
- `awsxray` exporter: Fix handling of db system (#697)

## 🚀 New components 🚀

- Skeleton for AWS ECS container metrics receiver (#463)
- `prometheus_exec` receiver (#655)

## v0.7.0

# 🎉 OpenTelemetry Collector Contrib v0.7.0 (Beta) 🎉

The OpenTelemetry Collector Contrib contains everything in the [opentelemetry-collector release](https://github.com/open-telemetry/opentelemetry-collector/releases/tag/v0.7.0) (be sure to check the release notes here as well!). Check out the [Getting Started Guide](https://opentelemetry.io/docs/collector/getting-started/) for deployment and configuration information.

## 🛑 Breaking changes 🛑

- `awsxray` receiver updated to support udp: `tcp_endpoint` config option renamed to `endpoint` (#497)
- TLS config changed for `sapmreceiver` (#488) and `signalfxreceiver` receivers (#488)

## 🚀 New components 🚀

- Exporters
  - `sentry` adds tracing exporter for [Sentry](https://sentry.io/) (#565)
- Extensions
  - `endpoints` observer: adds generic endpoint watcher (#427)
  - `host` observer: looks for listening network endpoints on host (#432)

## 💡 Enhancements 💡

- Update `honeycomb` exporter for v0.8.0 compatibility
- Extend `metricstransform` processor to be able to add a label to an existing metric (#441)
- Update `kubeletstats` metrics according to semantic conventions (#475)
- Updated `awsxray` receiver config to use udp (#497)
- Add `/pods` endpoint support in `kubeletstats` receiver to add extra labels (#569)
- Add metric translation options to `signalfx` exporter (#477, #501, #571, #573)

## 🧰 Bug fixes 🧰

- `azuremonitor` exporter: Mark spanToEnvelope errors as permanent (#500)

## v0.6.0

# 🎉 OpenTelemetry Collector Contrib v0.6.0 (Beta) 🎉

The OpenTelemetry Collector Contrib contains everything in the [opentelemetry-collector release](https://github.com/open-telemetry/opentelemetry-collector/releases/tag/v0.6.0) (be sure to check the release notes here as well!). Check out the [Getting Started Guide](https://opentelemetry.io/docs/collector/getting-started/) for deployment and configuration information.

## 🛑 Breaking changes 🛑

- Removed `jaegarlegacy` (#397) and `zipkinscribe` receivers (#410)
- `kubeletstats` receiver: Renamed `k8s.pod.namespace` pod label to `k8s.namespace.name` and `k8s.container.name` container label to `container.name`

## 🚀 New components 🚀

- Processors
  - `metricstransform` renames/aggregates within individual metrics (#376) and allow changing the data type between int and float (#402)

## 💡 Enhancements 💡

- `awsxray` exporter: Use `peer.service` as segment name when set. (#385)
- `splunk` exporter: Add trace exports support (#359, #399)
- Build and publish Windows MSI (#408) and DEB/RPM Linux packages (#405)

## 🧰 Bug fixes 🧰

- `kubeletstats` receiver:
  - Fixed NPE for newly created pods (#404)
  - Updated to latest change in the ReceiverFactoryOld interface (#401)
  - Fixed logging and self reported metrics (#357)
- `awsxray` exporter: Only convert SQL information for SQL databases. (#379)
- `resourcedetection` processor: Correctly obtain machine-type info from gce metadata (#395)
- `k8scluster` receiver: Fix container resource metrics (#416)

## v0.5.0

Released 01-07-2020

# 🎉 OpenTelemetry Collector Contrib v0.5.0 (Beta) 🎉

The OpenTelemetry Collector Contrib contains everything in the [opentelemetry-collector release](https://github.com/open-telemetry/opentelemetry-collector/releases/tag/v0.5.0) (be sure to check the release notes here as well!). Check out the [Getting Started Guide](https://opentelemetry.io/docs/collector/getting-started/) for deployment and configuration information.

## 🚀 New components 🚀

- Processors
  - `resourcedetection` to automatically detect the resource based on the configured set of detectors (#309)

## 💡 Enhancements 💡

- `kubeletstats` receiver: Support for ServiceAccount authentication (#324)
- `signalfx` exporter and receiver
  - Add SignalFx metric token passthrough and config option (#325)
  - Set default endpoint of `signalfx` receiver to `:9943` (#351)
- `awsxray` exporter: Support aws plugins EC2/ECS/Beanstalk (#343)
- `sapm` exporter and receiver: Add SAPM access token passthrough and config option (#349)
- `k8s` processor: Add metrics support (#358)
- `k8s` observer: Separate annotations from labels in discovered pods (#363)

## 🧰 Bug fixes 🧰

- `honeycomb` exporter: Remove shared use of libhoney from goroutines (#305)

## v0.4.0

Released 17-06-2020

# 🎉 OpenTelemetry Collector Contrib v0.4.0 (Beta) 🎉

The OpenTelemetry Collector Contrib contains everything in the [opentelemetry-collector release](https://github.com/open-telemetry/opentelemetry-collector/releases/tag/v0.4.0) (be sure to check the release notes here as well!). Check out the [Getting Started Guide](https://opentelemetry.io/docs/collector/getting-started/) for deployment and configuration information.

## 🛑 Breaking changes 🛑

  - `signalfx` exporter `url` parameter changed to `ingest_url` (no impact if only using `realm` setting)

## 🚀 New components 🚀

- Receivers
  - `receiver_creator` to create receivers at runtime (#145), add observer support to receiver_creator (#173), add rules support (#207), add dynamic configuration values (#235) 
  - `kubeletstats` receiver (#237) 
  - `prometheus_simple` receiver (#184) 
  - `kubernetes-cluster` receiver (#175) 
  - `redis` receiver (#138)
- Exporters
  - `alibabacloudlogservice` exporter (#259) 
  - `SplunkHEC` metrics exporter (#246)
  - `elastic` APM exporter (#240)
  - `newrelic` exporter (#229) 
- Extensions
  - `k8s` observer (#185) 

## 💡 Enhancements 💡

- `awsxray` exporter
  - Use X-Ray convention of segment name == service name (#282)
  - Tweak xray export to improve rendering of traces and improve parity (#241)
  - Add handling for spans received with nil attributes (#212)
- `honeycomb` exporter
  - Use SendPresampled (#291)
  - Add span attributes as honeycomb event fields (#271)
  - Support resource labels in Honeycomb exporter (#20)
- `k8s` processor
  - Add support of Pod UID extraction to k8sprocessor (#219)
  - Use `k8s.pod.ip` to record resource IP instead of just `ip` (#183)
  - Support same authentication mechanism as other kubernetes components do (#307)
- `sapm` exporter: Add TLS for SAPM and SignalFx receiver (#215)
- `signalfx` exporter
  - Add metric metadata syncer to SignalFx exporter (#231)
  - Add TLS for SAPM and SignalFx receiver (#215)
- `stackdriver` exporter: Add support for resource mapping in config (#163)

## 🧰 Bug fixes 🧰

- `awsxray` exporter: Wrap bad request errors for proper handling by retry queue (#205)
- `lightstep` exporter: Ensure Lightstep exporter doesnt crash on nil node (#250)
- `sapm` exporter: Do not break Jaeger traces before sending downstream (#193)
- `k8s` processor: Ensure Jaeger spans work in passthrough mode (262)

## 🧩 Components 🧩

### Receivers

| Traces | Metrics |
|:-------:|:-------:|
| Jaeger Legacy | Carbon |
| SAPM (SignalFx APM) | Collectd | 
| Zipkin Scribe | K8s Cluster |
| | Redis |
| |  SignalFx | 
| | Simple Prometheus |
| | Wavefront |

### Processors

- K8s

### Exporters

| Commercial | Community |
|:------------:|:-----------:|
| Alibaba Cloud Log Service | Carbon |
| AWS X-ray | Elastic |
| Azure Monitor | Jaeger Thrift |
| Honeycomb | Kinesis |
| Lightstep |
| New Relic |
| SAPM (SignalFx APM) | 
| SignalFx (Metrics) |
| Splunk HEC |
| Stackdriver (Google) |

### Extensions

- Observer
  - K8s

## v0.3.0 Beta

Released 2020-03-30

### Breaking changes

-  Make prometheus receiver config loading strict. #697 
Prometheus receiver will now fail fast if the config contains unused keys in it.

### Changes and fixes

- Enable best effort serve by default of Prometheus Exporter (https://github.com/orijtech/prometheus-go-metrics-exporter/pull/6)
- Fix null pointer exception in the logging exporter #743 
- Remove unnecessary condition to have at least one processor #744 
- Updated Honeycomb exported to `honeycombio/opentelemetry-exporter-go v0.3.1`

### Features

Receivers / Exporters:

* AWS X-Ray
* Carbon
* CollectD
* Honeycomb
* Jaeger
* Kinesis
* LightStep
* OpenCensus
* OpenTelemetry
* SAPM
* SignalFx
* Stackdriver
* Wavefront
* Zipkin
* Zipkin Scribe


Processors:

* Attributes
* Batch
* Memory Limiter
* Queued Retry
* Resource
* Sampling
* Span
* Kubernetes

Extensions:

* Health Check
* Performance Profiler
* zPages


## v0.2.8

Released 2020-03-25

Alpha v0.2.8 of OpenTelemetry Collector Contrib.

- Implemented OTLP receiver and exporter.
- Added ability to pass config to the service programmatically (useful for custom builds).
- Improved own metrics / observability.


## v0.2.7

Released 2020-03-17

### Self-Observability
- New command-line switch to control legacy and new metrics. Users are encouraged
to experiment and migrate to the new metrics.
- Improved error handling on shutdown.


### Processors
- Fixed passthrough mode k8sprocessor.
- Added `HASH` action to attribute processor.

### Receivers and Exporters
- Added Honeycomb exporter.
- Added LightStep exporter.
- Added regular expression for Carbon receiver, allowing the metric name to be broken into proper label keys and values.
- Updated Stackdriver exporter to use a new batch API.


## v0.2.6 Alpha

Released 2020-02-18

### Self-Observability
- Updated metrics prefix to `otelcol` and expose command line argument to modify the prefix value.
- Batch dropped span now emits zero when no spans are dropped.

### Processors
- Extended Span processor to have include/exclude span logic.
- Ability to choose strict or regexp matching for include/exclude filters.

### Receivers and Exporters
- Added Carbon receiver and exporter.
- Added Wavefront receiver.


## v0.0.5 Alpha

Released 2020-01-30

- Regexp-based filtering of span names.
- Ability to extract attributes from span names and rename span.
- File exporter for debugging.
- Span processor is now enabled by default.

## v0.0.1 Alpha

Released 2020-01-11

First release of OpenTelemetry Collector Contrib.


[v0.3.0]: https://github.com/open-telemetry/opentelemetry-collector-contrib/compare/v0.2.8...v0.3.0
[v0.2.8]: https://github.com/open-telemetry/opentelemetry-collector-contrib/compare/v0.2.7...v0.2.8
[v0.2.7]: https://github.com/open-telemetry/opentelemetry-collector-contrib/compare/v0.2.6...v0.2.7
[v0.2.6]: https://github.com/open-telemetry/opentelemetry-collector-contrib/compare/v0.0.5...v0.2.6
[v0.0.5]: https://github.com/open-telemetry/opentelemetry-collector-contrib/compare/v0.0.1...v0.0.5
[v0.0.1]: https://github.com/open-telemetry/opentelemetry-collector-contrib/tree/v0.0.1<|MERGE_RESOLUTION|>--- conflicted
+++ resolved
@@ -39,12 +39,9 @@
 - `k8sclusterreceiver` add `container.image.tag` attribute (#6436)
 - `spanmetricproccessor`: use an LRU cache for the cached Dimensions key-value pairs (#2179)
 - `skywalkingexporter`: add skywalking metrics exporter (#6528)
-<<<<<<< HEAD
-- `spanmetricproccessor`: Support specifying resource attributes to attach to metrics generated from traces (#6717)
-=======
 - `deltatorateprocessor`: add int counter support (#6982)
 - `filestorageextension`: document default values (#7022)
->>>>>>> fddf4987
+- `spanmetricproccessor`: Support specifying resource attributes to attach to metrics generated from traces (#6717)
 
 ## v0.41.0
 
