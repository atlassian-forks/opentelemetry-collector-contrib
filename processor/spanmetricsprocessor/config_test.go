// Copyright The OpenTelemetry Authors
//
// Licensed under the Apache License, Version 2.0 (the "License");
// you may not use this file except in compliance with the License.
// You may obtain a copy of the License at
//
//       http://www.apache.org/licenses/LICENSE-2.0
//
// Unless required by applicable law or agreed to in writing, software
// distributed under the License is distributed on an "AS IS" BASIS,
// WITHOUT WARRANTIES OR CONDITIONS OF ANY KIND, either express or implied.
// See the License for the specific language governing permissions and
// limitations under the License.

package spanmetricsprocessor

import (
	"path"
	"testing"
	"time"

	"go.opentelemetry.io/collector/config/configtest"
	"go.opentelemetry.io/collector/exporter/jaegerexporter"
	"go.opentelemetry.io/collector/exporter/prometheusexporter"
	"go.opentelemetry.io/collector/receiver/jaegerreceiver"

	"github.com/stretchr/testify/assert"
	"github.com/stretchr/testify/require"
	"go.opentelemetry.io/collector/component/componenttest"
	"go.opentelemetry.io/collector/config"
	"go.opentelemetry.io/collector/consumer/pdata"
	"go.opentelemetry.io/collector/exporter/otlpexporter"
	"go.opentelemetry.io/collector/processor/batchprocessor"
	"go.opentelemetry.io/collector/receiver/otlpreceiver"
)

func TestLoadConfig(t *testing.T) {
	defaultMethod := "GET"
	defaultRegion := "us-east-1"
	testcases := []struct {
<<<<<<< HEAD
		configFile                  string
		wantMetricsExporter         string
		wantLatencyHistogramBuckets []time.Duration
		wantDimensions              []Dimension
		wantAttachSpanAndTraceID    bool
	}{
		{configFile: "config-2-pipelines.yaml", wantMetricsExporter: "prometheus", wantAttachSpanAndTraceID: true},
		{configFile: "config-3-pipelines.yaml", wantMetricsExporter: "otlp/spanmetrics", wantAttachSpanAndTraceID: false},
=======
		configFile                      string
		wantMetricsExporter             string
		wantLatencyHistogramBuckets     []time.Duration
		wantDimensions                  []Dimension
		wantDimensionsCacheSize         int
		wantResourceAttributes          []Dimension
		wantResourceAttributesCacheSize int
		wantAggregationTemporality      string
	}{
		{
			configFile:                      "config-2-pipelines.yaml",
			wantMetricsExporter:             "prometheus",
			wantAggregationTemporality:      cumulative,
			wantDimensionsCacheSize:         500,
			wantResourceAttributesCacheSize: 300,
		},
		{
			configFile:                      "config-3-pipelines.yaml",
			wantMetricsExporter:             "otlp/spanmetrics",
			wantAggregationTemporality:      cumulative,
			wantDimensionsCacheSize:         defaultDimensionsCacheSize,
			wantResourceAttributesCacheSize: defaultResourceAttributesCacheSize,
		},
>>>>>>> dab8918d
		{
			configFile:          "config-full.yaml",
			wantMetricsExporter: "otlp/spanmetrics",
			wantLatencyHistogramBuckets: []time.Duration{
				100 * time.Microsecond,
				1 * time.Millisecond,
				2 * time.Millisecond,
				6 * time.Millisecond,
				10 * time.Millisecond,
				100 * time.Millisecond,
				250 * time.Millisecond,
			},
			wantDimensions: []Dimension{
				{"http.method", &defaultMethod},
				{"http.status_code", nil},
			},
<<<<<<< HEAD
			wantAttachSpanAndTraceID: false,
=======
			wantDimensionsCacheSize: 1500,
			wantResourceAttributes: []Dimension{
				{"region", &defaultRegion},
				{"host_id", nil},
			},
			wantResourceAttributesCacheSize: 3000,
			wantAggregationTemporality:      delta,
>>>>>>> dab8918d
		},
	}
	for _, tc := range testcases {
		tc := tc
		t.Run(tc.configFile, func(t *testing.T) {
			t.Parallel()
			// Prepare
			factories, err := componenttest.NopFactories()
			require.NoError(t, err)

			factories.Receivers["otlp"] = otlpreceiver.NewFactory()
			factories.Receivers["jaeger"] = jaegerreceiver.NewFactory()

			factories.Processors[typeStr] = NewFactory()
			factories.Processors["batch"] = batchprocessor.NewFactory()

			factories.Exporters["otlp"] = otlpexporter.NewFactory()
			factories.Exporters["prometheus"] = prometheusexporter.NewFactory()
			factories.Exporters["jaeger"] = jaegerexporter.NewFactory()

			// Test
			cfg, err := configtest.LoadConfigFile(t, path.Join(".", "testdata", tc.configFile), factories)

			// Verify
			require.NoError(t, err)
			require.NotNil(t, cfg)
			assert.Equal(t,
				&Config{
<<<<<<< HEAD
					ProcessorSettings:       config.NewProcessorSettings(config.NewID(typeStr)),
					MetricsExporter:         tc.wantMetricsExporter,
					LatencyHistogramBuckets: tc.wantLatencyHistogramBuckets,
					Dimensions:              tc.wantDimensions,
					AttachSpanAndTraceID:    tc.wantAttachSpanAndTraceID,
=======
					ProcessorSettings:           config.NewProcessorSettings(config.NewID(typeStr)),
					MetricsExporter:             tc.wantMetricsExporter,
					LatencyHistogramBuckets:     tc.wantLatencyHistogramBuckets,
					Dimensions:                  tc.wantDimensions,
					DimensionsCacheSize:         tc.wantDimensionsCacheSize,
					ResourceAttributes:          tc.wantResourceAttributes,
					ResourceAttributesCacheSize: tc.wantResourceAttributesCacheSize,
					AggregationTemporality:      tc.wantAggregationTemporality,
>>>>>>> dab8918d
				},
				cfg.Processors[config.NewID(typeStr)],
			)
		})
	}
}

func TestGetAggregationTemporality(t *testing.T) {
	cfg := &Config{AggregationTemporality: delta}
	assert.Equal(t, pdata.AggregationTemporalityDelta, cfg.GetAggregationTemporality())

	cfg = &Config{AggregationTemporality: cumulative}
	assert.Equal(t, pdata.AggregationTemporalityCumulative, cfg.GetAggregationTemporality())

	cfg = &Config{}
	assert.Equal(t, pdata.AggregationTemporalityCumulative, cfg.GetAggregationTemporality())
}<|MERGE_RESOLUTION|>--- conflicted
+++ resolved
@@ -38,16 +38,6 @@
 	defaultMethod := "GET"
 	defaultRegion := "us-east-1"
 	testcases := []struct {
-<<<<<<< HEAD
-		configFile                  string
-		wantMetricsExporter         string
-		wantLatencyHistogramBuckets []time.Duration
-		wantDimensions              []Dimension
-		wantAttachSpanAndTraceID    bool
-	}{
-		{configFile: "config-2-pipelines.yaml", wantMetricsExporter: "prometheus", wantAttachSpanAndTraceID: true},
-		{configFile: "config-3-pipelines.yaml", wantMetricsExporter: "otlp/spanmetrics", wantAttachSpanAndTraceID: false},
-=======
 		configFile                      string
 		wantMetricsExporter             string
 		wantLatencyHistogramBuckets     []time.Duration
@@ -56,6 +46,7 @@
 		wantResourceAttributes          []Dimension
 		wantResourceAttributesCacheSize int
 		wantAggregationTemporality      string
+		wantAttachSpanAndTraceID        bool
 	}{
 		{
 			configFile:                      "config-2-pipelines.yaml",
@@ -63,6 +54,7 @@
 			wantAggregationTemporality:      cumulative,
 			wantDimensionsCacheSize:         500,
 			wantResourceAttributesCacheSize: 300,
+			wantAttachSpanAndTraceID:        true,
 		},
 		{
 			configFile:                      "config-3-pipelines.yaml",
@@ -70,8 +62,8 @@
 			wantAggregationTemporality:      cumulative,
 			wantDimensionsCacheSize:         defaultDimensionsCacheSize,
 			wantResourceAttributesCacheSize: defaultResourceAttributesCacheSize,
+			wantAttachSpanAndTraceID:        false,
 		},
->>>>>>> dab8918d
 		{
 			configFile:          "config-full.yaml",
 			wantMetricsExporter: "otlp/spanmetrics",
@@ -88,9 +80,6 @@
 				{"http.method", &defaultMethod},
 				{"http.status_code", nil},
 			},
-<<<<<<< HEAD
-			wantAttachSpanAndTraceID: false,
-=======
 			wantDimensionsCacheSize: 1500,
 			wantResourceAttributes: []Dimension{
 				{"region", &defaultRegion},
@@ -98,7 +87,7 @@
 			},
 			wantResourceAttributesCacheSize: 3000,
 			wantAggregationTemporality:      delta,
->>>>>>> dab8918d
+			wantAttachSpanAndTraceID:        false,
 		},
 	}
 	for _, tc := range testcases {
@@ -127,13 +116,6 @@
 			require.NotNil(t, cfg)
 			assert.Equal(t,
 				&Config{
-<<<<<<< HEAD
-					ProcessorSettings:       config.NewProcessorSettings(config.NewID(typeStr)),
-					MetricsExporter:         tc.wantMetricsExporter,
-					LatencyHistogramBuckets: tc.wantLatencyHistogramBuckets,
-					Dimensions:              tc.wantDimensions,
-					AttachSpanAndTraceID:    tc.wantAttachSpanAndTraceID,
-=======
 					ProcessorSettings:           config.NewProcessorSettings(config.NewID(typeStr)),
 					MetricsExporter:             tc.wantMetricsExporter,
 					LatencyHistogramBuckets:     tc.wantLatencyHistogramBuckets,
@@ -142,7 +124,7 @@
 					ResourceAttributes:          tc.wantResourceAttributes,
 					ResourceAttributesCacheSize: tc.wantResourceAttributesCacheSize,
 					AggregationTemporality:      tc.wantAggregationTemporality,
->>>>>>> dab8918d
+					AttachSpanAndTraceID:        tc.wantAttachSpanAndTraceID,
 				},
 				cfg.Processors[config.NewID(typeStr)],
 			)
