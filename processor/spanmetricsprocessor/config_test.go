--- conflicted
+++ resolved
@@ -38,7 +38,6 @@
 	defaultMethod := "GET"
 	defaultRegion := "us-east-1"
 	testcases := []struct {
-<<<<<<< HEAD
 		configFile                            string
 		wantMetricsExporter                   string
 		wantLatencyHistogramBuckets           []time.Duration
@@ -47,6 +46,7 @@
 		wantResourceAttributes                []Dimension
 		wantResourceAttributesCacheSize       int
 		wantAggregationTemporality            string
+		wantAttachSpanAndTraceID              bool
 		wantInheritInstrumentationLibraryName bool
 	}{
 		{
@@ -55,6 +55,7 @@
 			wantAggregationTemporality:            cumulative,
 			wantDimensionsCacheSize:               500,
 			wantResourceAttributesCacheSize:       300,
+			wantAttachSpanAndTraceID:              true,
 			wantInheritInstrumentationLibraryName: true,
 		},
 		{
@@ -63,34 +64,8 @@
 			wantAggregationTemporality:            cumulative,
 			wantDimensionsCacheSize:               defaultDimensionsCacheSize,
 			wantResourceAttributesCacheSize:       defaultResourceAttributesCacheSize,
+			wantAttachSpanAndTraceID:              false,
 			wantInheritInstrumentationLibraryName: false,
-=======
-		configFile                      string
-		wantMetricsExporter             string
-		wantLatencyHistogramBuckets     []time.Duration
-		wantDimensions                  []Dimension
-		wantDimensionsCacheSize         int
-		wantResourceAttributes          []Dimension
-		wantResourceAttributesCacheSize int
-		wantAggregationTemporality      string
-		wantAttachSpanAndTraceID        bool
-	}{
-		{
-			configFile:                      "config-2-pipelines.yaml",
-			wantMetricsExporter:             "prometheus",
-			wantAggregationTemporality:      cumulative,
-			wantDimensionsCacheSize:         500,
-			wantResourceAttributesCacheSize: 300,
-			wantAttachSpanAndTraceID:        true,
-		},
-		{
-			configFile:                      "config-3-pipelines.yaml",
-			wantMetricsExporter:             "otlp/spanmetrics",
-			wantAggregationTemporality:      cumulative,
-			wantDimensionsCacheSize:         defaultDimensionsCacheSize,
-			wantResourceAttributesCacheSize: defaultResourceAttributesCacheSize,
-			wantAttachSpanAndTraceID:        false,
->>>>>>> e8622c4c
 		},
 		{
 			configFile:          "config-full.yaml",
@@ -113,15 +88,10 @@
 				{"region", &defaultRegion},
 				{"host_id", nil},
 			},
-<<<<<<< HEAD
 			wantResourceAttributesCacheSize:       3000,
 			wantAggregationTemporality:            delta,
+			wantAttachSpanAndTraceID:              false,
 			wantInheritInstrumentationLibraryName: false,
-=======
-			wantResourceAttributesCacheSize: 3000,
-			wantAggregationTemporality:      delta,
-			wantAttachSpanAndTraceID:        false,
->>>>>>> e8622c4c
 		},
 	}
 	for _, tc := range testcases {
@@ -150,19 +120,16 @@
 			require.NotNil(t, cfg)
 			assert.Equal(t,
 				&Config{
-					ProcessorSettings:           config.NewProcessorSettings(config.NewID(typeStr)),
-					MetricsExporter:             tc.wantMetricsExporter,
-					LatencyHistogramBuckets:     tc.wantLatencyHistogramBuckets,
-					Dimensions:                  tc.wantDimensions,
-					DimensionsCacheSize:         tc.wantDimensionsCacheSize,
-					ResourceAttributes:          tc.wantResourceAttributes,
-					ResourceAttributesCacheSize: tc.wantResourceAttributesCacheSize,
-					AggregationTemporality:      tc.wantAggregationTemporality,
-<<<<<<< HEAD
+					ProcessorSettings:                 config.NewProcessorSettings(config.NewID(typeStr)),
+					MetricsExporter:                   tc.wantMetricsExporter,
+					LatencyHistogramBuckets:           tc.wantLatencyHistogramBuckets,
+					Dimensions:                        tc.wantDimensions,
+					DimensionsCacheSize:               tc.wantDimensionsCacheSize,
+					ResourceAttributes:                tc.wantResourceAttributes,
+					ResourceAttributesCacheSize:       tc.wantResourceAttributesCacheSize,
+					AggregationTemporality:            tc.wantAggregationTemporality,
+					AttachSpanAndTraceID:              tc.wantAttachSpanAndTraceID,
 					InheritInstrumentationLibraryName: tc.wantInheritInstrumentationLibraryName,
-=======
-					AttachSpanAndTraceID:        tc.wantAttachSpanAndTraceID,
->>>>>>> e8622c4c
 				},
 				cfg.Processors[config.NewID(typeStr)],
 			)
