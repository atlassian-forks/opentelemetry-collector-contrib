// Copyright The OpenTelemetry Authors
//
// Licensed under the Apache License, Version 2.0 (the "License");
// you may not use this file except in compliance with the License.
// You may obtain a copy of the License at
//
//       http://www.apache.org/licenses/LICENSE-2.0
//
// Unless required by applicable law or agreed to in writing, software
// distributed under the License is distributed on an "AS IS" BASIS,
// WITHOUT WARRANTIES OR CONDITIONS OF ANY KIND, either express or implied.
// See the License for the specific language governing permissions and
// limitations under the License.

package spanmetricsprocessor

import (
	"path"
	"testing"
	"time"

	"github.com/stretchr/testify/assert"
	"github.com/stretchr/testify/require"
	"go.opentelemetry.io/collector/component/componenttest"
	"go.opentelemetry.io/collector/config"
	"go.opentelemetry.io/collector/config/configtest"
	"go.opentelemetry.io/collector/exporter/otlpexporter"
	"go.opentelemetry.io/collector/model/pdata"
	"go.opentelemetry.io/collector/processor/batchprocessor"
	"go.opentelemetry.io/collector/receiver/otlpreceiver"

	"github.com/open-telemetry/opentelemetry-collector-contrib/exporter/jaegerexporter"
	"github.com/open-telemetry/opentelemetry-collector-contrib/exporter/prometheusexporter"
	"github.com/open-telemetry/opentelemetry-collector-contrib/receiver/jaegerreceiver"
)

func TestLoadConfig(t *testing.T) {
	defaultMethod := "GET"
	testcases := []struct {
		configFile                  string
		wantMetricsExporter         string
		wantLatencyHistogramBuckets []time.Duration
		wantDimensions              []Dimension
<<<<<<< HEAD
		wantDimensionsCacheSize     int
	}{
		{
			configFile:              "config-2-pipelines.yaml",
			wantMetricsExporter:     "prometheus",
			wantDimensionsCacheSize: 500,
		},
		{
			configFile:              "config-3-pipelines.yaml",
			wantMetricsExporter:     "otlp/spanmetrics",
			wantDimensionsCacheSize: defaultDimensionsCacheSize,
		},
=======
		wantAggregationTemporality  string
	}{
		{configFile: "config-2-pipelines.yaml", wantMetricsExporter: "prometheus", wantAggregationTemporality: cumulative},
		{configFile: "config-3-pipelines.yaml", wantMetricsExporter: "otlp/spanmetrics", wantAggregationTemporality: cumulative},
>>>>>>> 38805ba9
		{
			configFile:          "config-full.yaml",
			wantMetricsExporter: "otlp/spanmetrics",
			wantLatencyHistogramBuckets: []time.Duration{
				100 * time.Microsecond,
				1 * time.Millisecond,
				2 * time.Millisecond,
				6 * time.Millisecond,
				10 * time.Millisecond,
				100 * time.Millisecond,
				250 * time.Millisecond,
			},
			wantDimensions: []Dimension{
				{"http.method", &defaultMethod},
				{"http.status_code", nil},
			},
<<<<<<< HEAD
			wantDimensionsCacheSize: 1500,
=======
			wantAggregationTemporality: delta,
>>>>>>> 38805ba9
		},
	}
	for _, tc := range testcases {
		t.Run(tc.configFile, func(t *testing.T) {
			// Prepare
			factories, err := componenttest.NopFactories()
			require.NoError(t, err)

			factories.Receivers["otlp"] = otlpreceiver.NewFactory()
			factories.Receivers["jaeger"] = jaegerreceiver.NewFactory()

			factories.Processors[typeStr] = NewFactory()
			factories.Processors["batch"] = batchprocessor.NewFactory()

			factories.Exporters["otlp"] = otlpexporter.NewFactory()
			factories.Exporters["prometheus"] = prometheusexporter.NewFactory()
			factories.Exporters["jaeger"] = jaegerexporter.NewFactory()

			// Test
			cfg, err := configtest.LoadConfigAndValidate(path.Join(".", "testdata", tc.configFile), factories)

			// Verify
			require.NoError(t, err)
			require.NotNil(t, cfg)
			assert.Equal(t,
				&Config{
					ProcessorSettings:       config.NewProcessorSettings(config.NewComponentID(typeStr)),
					MetricsExporter:         tc.wantMetricsExporter,
					LatencyHistogramBuckets: tc.wantLatencyHistogramBuckets,
					Dimensions:              tc.wantDimensions,
<<<<<<< HEAD
					DimensionsCacheSize:     tc.wantDimensionsCacheSize,
=======
					AggregationTemporality:  tc.wantAggregationTemporality,
>>>>>>> 38805ba9
				},
				cfg.Processors[config.NewComponentID(typeStr)],
			)
		})
	}
}

func TestGetAggregationTemporality(t *testing.T) {
	cfg := &Config{AggregationTemporality: delta}
	assert.Equal(t, pdata.MetricAggregationTemporalityDelta, cfg.GetAggregationTemporality())

	cfg = &Config{AggregationTemporality: cumulative}
	assert.Equal(t, pdata.MetricAggregationTemporalityCumulative, cfg.GetAggregationTemporality())

	cfg = &Config{}
	assert.Equal(t, pdata.MetricAggregationTemporalityCumulative, cfg.GetAggregationTemporality())
}<|MERGE_RESOLUTION|>--- conflicted
+++ resolved
@@ -41,25 +41,21 @@
 		wantMetricsExporter         string
 		wantLatencyHistogramBuckets []time.Duration
 		wantDimensions              []Dimension
-<<<<<<< HEAD
 		wantDimensionsCacheSize     int
+		wantAggregationTemporality  string
 	}{
 		{
-			configFile:              "config-2-pipelines.yaml",
-			wantMetricsExporter:     "prometheus",
+			configFile: "config-2-pipelines.yaml",
+			wantMetricsExporter: "prometheus",
+			wantAggregationTemporality: cumulative,
 			wantDimensionsCacheSize: 500,
 		},
 		{
-			configFile:              "config-3-pipelines.yaml",
-			wantMetricsExporter:     "otlp/spanmetrics",
+			configFile: "config-3-pipelines.yaml",
+			wantMetricsExporter: "otlp/spanmetrics",
+			wantAggregationTemporality: cumulative,
 			wantDimensionsCacheSize: defaultDimensionsCacheSize,
 		},
-=======
-		wantAggregationTemporality  string
-	}{
-		{configFile: "config-2-pipelines.yaml", wantMetricsExporter: "prometheus", wantAggregationTemporality: cumulative},
-		{configFile: "config-3-pipelines.yaml", wantMetricsExporter: "otlp/spanmetrics", wantAggregationTemporality: cumulative},
->>>>>>> 38805ba9
 		{
 			configFile:          "config-full.yaml",
 			wantMetricsExporter: "otlp/spanmetrics",
@@ -76,11 +72,8 @@
 				{"http.method", &defaultMethod},
 				{"http.status_code", nil},
 			},
-<<<<<<< HEAD
 			wantDimensionsCacheSize: 1500,
-=======
 			wantAggregationTemporality: delta,
->>>>>>> 38805ba9
 		},
 	}
 	for _, tc := range testcases {
@@ -111,11 +104,8 @@
 					MetricsExporter:         tc.wantMetricsExporter,
 					LatencyHistogramBuckets: tc.wantLatencyHistogramBuckets,
 					Dimensions:              tc.wantDimensions,
-<<<<<<< HEAD
 					DimensionsCacheSize:     tc.wantDimensionsCacheSize,
-=======
 					AggregationTemporality:  tc.wantAggregationTemporality,
->>>>>>> 38805ba9
 				},
 				cfg.Processors[config.NewComponentID(typeStr)],
 			)
