--- conflicted
+++ resolved
@@ -70,16 +70,14 @@
 	// Optional. See defaultResourceAttributesCacheSize in processor.go for the default value.
 	ResourceAttributesCacheSize int `mapstructure:"resource_attributes_cache_size"`
 
-<<<<<<< HEAD
+	// AttachSpanAndTraceID attaches span id and trace id to metrics generated from spans.
+	// The default value is set to `false`.
+	AttachSpanAndTraceID bool `mapstructure:"attach_span_and_trace_id"`
+
 	// InheritInstrumentationLibraryName defines whether metrics generated from spans should inherit
 	// the instrumentation library name from the span.
 	// Optional. The default value is `false` which will define the instrumentation library name on metrics as `spanmetricsprocessor`.
 	InheritInstrumentationLibraryName bool `mapstructure:"inherit_instrumentation_library_name"`
-=======
-	// AttachSpanAndTraceID attaches span id and trace id to metrics generated from spans.
-	// The default value is set to `false`.
-	AttachSpanAndTraceID bool `mapstructure:"attach_span_and_trace_id"`
->>>>>>> e8622c4c
 }
 
 // GetAggregationTemporality converts the string value given in the config into a MetricAggregationTemporality.
