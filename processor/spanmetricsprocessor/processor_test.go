// Copyright The OpenTelemetry Authors
//
// Licensed under the Apache License, Version 2.0 (the "License");
// you may not use this file except in compliance with the License.
// You may obtain a copy of the License at
//
//       http://www.apache.org/licenses/LICENSE-2.0
//
// Unless required by applicable law or agreed to in writing, software
// distributed under the License is distributed on an "AS IS" BASIS,
// WITHOUT WARRANTIES OR CONDITIONS OF ANY KIND, either express or implied.
// See the License for the specific language governing permissions and
// limitations under the License.

package spanmetricsprocessor

import (
	"context"
	"fmt"
	"testing"
	"time"

	tracetranslator "go.opentelemetry.io/collector/translator/trace"

	"github.com/stretchr/testify/assert"
	"github.com/stretchr/testify/mock"
	"github.com/stretchr/testify/require"
	"go.opentelemetry.io/collector/component"
	"go.opentelemetry.io/collector/config"
	"go.opentelemetry.io/collector/config/configgrpc"
	"go.opentelemetry.io/collector/consumer/consumertest"
	"go.opentelemetry.io/collector/consumer/pdata"
	"go.opentelemetry.io/collector/exporter/otlpexporter"
	"go.opentelemetry.io/collector/translator/conventions"
	"go.uber.org/zap"
	"go.uber.org/zap/zaptest"
	"google.golang.org/grpc/metadata"

	"github.com/open-telemetry/opentelemetry-collector-contrib/processor/spanmetricsprocessor/internal/cache"
	"github.com/open-telemetry/opentelemetry-collector-contrib/processor/spanmetricsprocessor/keybuilder"
	"github.com/open-telemetry/opentelemetry-collector-contrib/processor/spanmetricsprocessor/mocks"
)

const (
	stringAttrName              = "stringAttrName"
	intAttrName                 = "intAttrName"
	doubleAttrName              = "doubleAttrName"
	boolAttrName                = "boolAttrName"
	nullAttrName                = "nullAttrName"
	mapAttrName                 = "mapAttrName"
	arrayAttrName               = "arrayAttrName"
	notInSpanAttrName0          = "shouldBeInMetric"
	notInSpanAttrName1          = "shouldNotBeInMetric"
	regionResourceAttrName      = "region"
	DimensionsCacheSize         = 2
	ResourceAttributesCacheSize = 2

	resourceAttr1          = "resourceAttr1"
	resourceAttr2          = "resourceAttr2"
	notInSpanResourceAttr0 = "resourceAttrShouldBeInMetric"
	notInSpanResourceAttr1 = "resourceAttrShouldNotBeInMetric"

	defaultNotInSpanAttrVal = "defaultNotInSpanAttrVal"

	sampleRegion          = "us-east-1"
	sampleLatency         = float64(11)
	sampleLatencyDuration = time.Duration(sampleLatency) * time.Millisecond
)

// metricID represents the minimum attributes that uniquely identifies a metric in our tests.
type metricID struct {
	operation  string
	kind       string
	statusCode string
}

type metricDataPoint interface {
	LabelsMap() pdata.StringMap
}

type serviceSpans struct {
	serviceName                string
	spans                      []span
	instrumentationLibraryName string
}

type span struct {
	operation  string
	kind       pdata.SpanKind
	statusCode pdata.StatusCode
	spanID     pdata.SpanID
	traceID    pdata.TraceID
}

func TestProcessorStart(t *testing.T) {
	// Create otlp exporters.
	otlpConfig, mexp, texp := newOTLPExporters(t)

	for _, tc := range []struct {
		name            string
		exporter        component.Exporter
		metricsExporter string
		wantErrorMsg    string
	}{
		{"export to active otlp metrics exporter", mexp, "otlp", ""},
		{"unable to find configured exporter in active exporter list", mexp, "prometheus", "failed to find metrics exporter: 'prometheus'; please configure metrics_exporter from one of: [otlp]"},
		{"export to active otlp traces exporter should error", texp, "otlp", "the exporter \"otlp\" isn't a metrics exporter"},
	} {
		t.Run(tc.name, func(t *testing.T) {
			// Prepare
			exporters := map[config.DataType]map[config.ComponentID]component.Exporter{
				config.MetricsDataType: {
					otlpConfig.ID(): tc.exporter,
				},
			}
			mhost := &mocks.Host{}
			mhost.On("GetExporters").Return(exporters)

			// Create spanmetrics processor
			factory := NewFactory()
			cfg := factory.CreateDefaultConfig().(*Config)
			cfg.MetricsExporter = tc.metricsExporter

			procCreationParams := component.ProcessorCreateParams{Logger: zap.NewNop()}
			traceProcessor, err := factory.CreateTracesProcessor(context.Background(), procCreationParams, cfg, consumertest.NewNop())
			require.NoError(t, err)

			// Test
			smp := traceProcessor.(*processorImp)
			err = smp.Start(context.Background(), mhost)

			// Verify
			if tc.wantErrorMsg != "" {
				assert.EqualError(t, err, tc.wantErrorMsg)
			} else {
				assert.NoError(t, err)
			}
		})
	}
}

func TestProcessorShutdown(t *testing.T) {
	// Prepare
	factory := NewFactory()
	cfg := factory.CreateDefaultConfig().(*Config)

	// Test
	next := new(consumertest.TracesSink)
	p, err := newProcessor(zaptest.NewLogger(t), cfg, next)
	assert.NoError(t, err)
	err = p.Shutdown(context.Background())

	// Verify
	assert.NoError(t, err)
}

func TestConfigureLatencyBounds(t *testing.T) {
	// Prepare
	factory := NewFactory()
	cfg := factory.CreateDefaultConfig().(*Config)
	cfg.LatencyHistogramBuckets = []time.Duration{
		3 * time.Nanosecond,
		3 * time.Microsecond,
		3 * time.Millisecond,
		3 * time.Second,
	}

	// Test
	next := new(consumertest.TracesSink)
	p, err := newProcessor(zaptest.NewLogger(t), cfg, next)

	// Verify
	assert.NoError(t, err)
	assert.NotNil(t, p)
	assert.Equal(t, []float64{0.000003, 0.003, 3, 3000, maxDurationMs}, p.latencyBounds)
}

func TestProcessorCapabilities(t *testing.T) {
	// Prepare
	factory := NewFactory()
	cfg := factory.CreateDefaultConfig().(*Config)

	// Test
	next := new(consumertest.TracesSink)
	p, err := newProcessor(zaptest.NewLogger(t), cfg, next)
	assert.NoError(t, err)
	caps := p.Capabilities()

	// Verify
	assert.NotNil(t, p)
	assert.Equal(t, false, caps.MutatesData)
}

func TestProcessorConsumeTracesErrors(t *testing.T) {
	for _, tc := range []struct {
		name              string
		consumeMetricsErr error
		consumeTracesErr  error
		wantErrMsg        string
	}{
		{
			name:              "metricsExporter error",
			consumeMetricsErr: fmt.Errorf("metricsExporter error"),
			wantErrMsg:        "metricsExporter error",
		},
		{
			name:             "nextConsumer error",
			consumeTracesErr: fmt.Errorf("nextConsumer error"),
			wantErrMsg:       "nextConsumer error",
		},
	} {
		t.Run(tc.name, func(t *testing.T) {
			// Prepare
			mexp := &mocks.MetricsExporter{}
			mexp.On("ConsumeMetrics", mock.Anything, mock.Anything).Return(tc.consumeMetricsErr)

			tcon := &mocks.TracesConsumer{}
			tcon.On("ConsumeTraces", mock.Anything, mock.Anything).Return(tc.consumeTracesErr)

			p := newProcessorImp(mexp, tcon, nil, cumulative, t, false)

			traces := buildSampleTrace()

			// Test
			ctx := metadata.NewIncomingContext(context.Background(), nil)
			err := p.ConsumeTraces(ctx, traces)

			// Verify
			assert.EqualError(t, err, tc.wantErrMsg)
		})
	}
}

func TestProcessorConsumeTracesConcurrentSafe(t *testing.T) {
	testcases := []struct {
		name                   string
		aggregationTemporality string
		traces                 []pdata.Traces
	}{
		{
			name:                   "Test single consumption, three spans (Cumulative).",
			aggregationTemporality: cumulative,
			traces:                 []pdata.Traces{buildSampleTrace()},
		},
		{
			name:                   "Test single consumption, three spans (Delta).",
			aggregationTemporality: delta,
			traces:                 []pdata.Traces{buildSampleTrace()},
		},
		{
			// More consumptions, should accumulate additively.
			name:                   "Test two consumptions (Cumulative).",
			aggregationTemporality: cumulative,
			traces:                 []pdata.Traces{buildSampleTrace(), buildSampleTrace()},
		},
		{
			// More consumptions, should not accumulate. Therefore, end state should be the same as single consumption case.
			name:                   "Test two consumptions (Delta).",
			aggregationTemporality: delta,
			traces:                 []pdata.Traces{buildSampleTrace(), buildSampleTrace()},
		},
	}

	for _, tc := range testcases {
		tc := tc
		t.Run(tc.name, func(t *testing.T) {
			t.Parallel()
			// Prepare
			mexp := &mocks.MetricsExporter{}
			tcon := &mocks.TracesConsumer{}

			mexp.On("ConsumeMetrics", mock.Anything, mock.Anything).Return(nil)
			tcon.On("ConsumeTraces", mock.Anything, mock.Anything).Return(nil)

			defaultNullValue := "defaultNullValue"
			p := newProcessorImp(mexp, tcon, &defaultNullValue, tc.aggregationTemporality, t, false)

			for _, traces := range tc.traces {
				// Test
				traces := traces
				// create an excessive concurrent usage. The processor will not be used in this way practically.
				// Run the test to verify this public function ConsumeTraces() doesn't cause race conditions.
				go func() {
					ctx := metadata.NewIncomingContext(context.Background(), nil)
					err := p.ConsumeTraces(ctx, traces)
					assert.NoError(t, err)
				}()
			}
		})
	}
}

func TestProcessorConsumeTraces(t *testing.T) {
	testcases := []struct {
		name                   string
		aggregationTemporality string
		verifier               func(t testing.TB, input pdata.Metrics, attachSpanAndTraceID bool, expectedSpanAndTraceIDs map[string]int) bool
		traces                 []pdata.Traces
	}{
		{
			name:                   "Test single consumption, three spans (Cumulative).",
			aggregationTemporality: cumulative,
			verifier:               verifyConsumeMetricsInputCumulative,
			traces:                 []pdata.Traces{buildSampleTrace()},
		},
		{
			name:                   "Test single consumption, three spans (Delta).",
			aggregationTemporality: delta,
			verifier:               verifyConsumeMetricsInputDelta,
			traces:                 []pdata.Traces{buildSampleTrace()},
		},
		{
			// More consumptions, should accumulate additively.
			name:                   "Test two consumptions (Cumulative).",
			aggregationTemporality: cumulative,
			verifier:               verifyMultipleCumulativeConsumptions(),
			traces:                 []pdata.Traces{buildSampleTrace(), buildSampleTrace()},
		},
		{
			// More consumptions, should not accumulate. Therefore, end state should be the same as single consumption case.
			name:                   "Test two consumptions (Delta).",
			aggregationTemporality: delta,
			verifier:               verifyConsumeMetricsInputDelta,
			traces:                 []pdata.Traces{buildSampleTrace(), buildSampleTrace()},
		},
	}

	for _, tc := range testcases {
		tc := tc
		t.Run(tc.name, func(t *testing.T) {
			t.Parallel()
			// Prepare
			mexp := &mocks.MetricsExporter{}
			tcon := &mocks.TracesConsumer{}

			//TODO: CLAIRE: CHECK IF WE CAN ADD TO THESE TESTS
			// Mocked metric exporter will perform validation on metrics, during p.ConsumeTraces()
			mexp.On("ConsumeMetrics", mock.Anything, mock.MatchedBy(func(input pdata.Metrics) bool {
				return tc.verifier(t, input, false, make(map[string]int))
			})).Return(nil)
			tcon.On("ConsumeTraces", mock.Anything, mock.Anything).Return(nil)

			defaultNullValue := "defaultNullValue"
			p := newProcessorImp(mexp, tcon, &defaultNullValue, tc.aggregationTemporality, t, false)

			for _, traces := range tc.traces {
				// Test
				ctx := metadata.NewIncomingContext(context.Background(), nil)
				err := p.ConsumeTraces(ctx, traces)

				// Verify
				assert.NoError(t, err)
			}
		})
	}
}

func TestInheritInstrumentationLibraryName(t *testing.T) {
	mexp := &mocks.MetricsExporter{}
	tcon := &mocks.TracesConsumer{}

	mexp.On("ConsumeMetrics", mock.Anything, mock.MatchedBy(func(input pdata.Metrics) bool {
		rmA, rmB := extractResourceMetricsHelper(t, input)

		assert.Equal(t, "service-a-instrumentation-library", rmA.InstrumentationLibraryMetrics().At(0).InstrumentationLibrary().Name())
		assert.Equal(t, "service-b-instrumentation-library", rmB.InstrumentationLibraryMetrics().At(0).InstrumentationLibrary().Name())

		return true
	})).Return(nil)

	tcon.On("ConsumeTraces", mock.Anything, mock.Anything).Return(nil)

	defaultNullValue := "defaultNullValue"
	p := newProcessorImp(mexp, tcon, &defaultNullValue, cumulative, t, true)

	traces := buildSampleTrace()

	// Test
	ctx := metadata.NewIncomingContext(context.Background(), nil)
	err := p.ConsumeTraces(ctx, traces)

	// Verify
	assert.NoError(t, err)
}

func TestDefaultInstrumentationLibraryName(t *testing.T) {
	mexp := &mocks.MetricsExporter{}
	tcon := &mocks.TracesConsumer{}

	mexp.On("ConsumeMetrics", mock.Anything, mock.MatchedBy(func(input pdata.Metrics) bool {
		rmA, rmB := extractResourceMetricsHelper(t, input)
		assert.Equal(t, instrumentationLibraryName, rmA.InstrumentationLibraryMetrics().At(0).InstrumentationLibrary().Name())
		assert.Equal(t, instrumentationLibraryName, rmB.InstrumentationLibraryMetrics().At(0).InstrumentationLibrary().Name())

		return true
	})).Return(nil)

	tcon.On("ConsumeTraces", mock.Anything, mock.Anything).Return(nil)

	defaultNullValue := "defaultNullValue"
	p := newProcessorImp(mexp, tcon, &defaultNullValue, cumulative, t, false)

	traces := buildSampleTrace()

	// Test
	ctx := metadata.NewIncomingContext(context.Background(), nil)
	err := p.ConsumeTraces(ctx, traces)

	// Verify
	assert.NoError(t, err)
}

func extractResourceMetricsHelper(t *testing.T, input pdata.Metrics) (pdata.ResourceMetrics, pdata.ResourceMetrics) {
	rm := input.ResourceMetrics()
	require.Equal(t, 2, rm.Len())

	rm0 := rm.At(0)
	rm1 := rm.At(1)
	serviceName, ok := getServiceName(rm0)
	assert.True(t, ok, "should get service name from resourceMetric")

	if serviceName == "service-a" {
		return rm0, rm1
	}

	return rm1, rm0
}

func TestResourceCopying(t *testing.T) {
	// Prepare
	mexp := &mocks.MetricsExporter{}
	tcon := &mocks.TracesConsumer{}

	mexp.On("ConsumeMetrics", mock.Anything, mock.MatchedBy(func(input pdata.Metrics) bool {
		rmA, rmB := extractResourceMetricsHelper(t, input)

		require.Equal(t, 4, rmA.Resource().Attributes().Len())
		require.Equal(t, 2, rmA.InstrumentationLibraryMetrics().At(0).Metrics().Len())
		require.Equal(t, 2, rmA.InstrumentationLibraryMetrics().At(1).Metrics().Len())
		require.Equal(t, 2, rmB.Resource().Attributes().Len())
		require.Equal(t, 1, rmB.InstrumentationLibraryMetrics().At(0).Metrics().Len())
		require.Equal(t, 1, rmB.InstrumentationLibraryMetrics().At(1).Metrics().Len())

		wantResourceAttrServiceA := map[string]string{
			resourceAttr1:          "1",
			resourceAttr2:          "2",
			notInSpanResourceAttr0: defaultNotInSpanAttrVal,
			serviceNameKey:         "service-a",
		}
		rmA.Resource().Attributes().Range(func(k string, v pdata.AttributeValue) bool {
			value := v.StringVal()
			switch k {
			case notInSpanResourceAttr1:
				assert.Fail(t, notInSpanResourceAttr1+" should not be in this metric")
			default:
				assert.Equal(t, wantResourceAttrServiceA[k], value)
				delete(wantResourceAttrServiceA, k)
			}
			return true
		})
		assert.Empty(t, wantResourceAttrServiceA, "Did not see all expected dimensions in metric. Missing: ", wantResourceAttrServiceA)

		wantResourceAttrServiceB := map[string]string{
			notInSpanResourceAttr0: defaultNotInSpanAttrVal,
			serviceNameKey:         "service-b",
		}
		rmB.Resource().Attributes().Range(func(k string, v pdata.AttributeValue) bool {
			value := v.StringVal()
			switch k {
			case notInSpanResourceAttr1:
				assert.Fail(t, notInSpanResourceAttr1+" should not be in this metric")
			default:
				assert.Equal(t, wantResourceAttrServiceB[k], value)
				delete(wantResourceAttrServiceB, k)
			}
			return true
		})
		assert.Empty(t, wantResourceAttrServiceB, "Must have no attributes listed inside the slice. Missing: ", wantResourceAttrServiceB)

		return true
	})).Return(nil)

	tcon.On("ConsumeTraces", mock.Anything, mock.Anything).Return(nil)

	defaultNullValue := "defaultNullValue"
	p := newProcessorImp(mexp, tcon, &defaultNullValue, cumulative, t, false)

	traces := buildSampleTrace()
	traces.ResourceSpans().At(0).Resource().Attributes().Insert(resourceAttr1, pdata.NewAttributeValueString("1"))
	traces.ResourceSpans().At(0).Resource().Attributes().Insert(resourceAttr2, pdata.NewAttributeValueString("2"))

	// Test
	ctx := metadata.NewIncomingContext(context.Background(), nil)
	err := p.ConsumeTraces(ctx, traces)

	// Verify
	assert.NoError(t, err)
}

func TestProcessorConsumeTracesWithSpanAndTraceID(t *testing.T) {
	// Prepare
	mexp := &mocks.MetricsExporter{}
	tcon := &mocks.TracesConsumer{}

	traces := buildSampleTrace()

	expectedSpanAndTraceIDs := make(map[string]int)
	// grab all span ids and trace ids which we should expect to see in metrics
	for i := 0; i < traces.ResourceSpans().Len(); i++ {
		rspans := traces.ResourceSpans().At(i)
		ilsSlice := rspans.InstrumentationLibrarySpans()
		for j := 0; j < ilsSlice.Len(); j++ {
			ils := ilsSlice.At(j)
			spans := ils.Spans()
			for k := 0; k < spans.Len(); k++ {
				span := spans.At(k)
				// we expect to see each trace id and span id twice, once for metric name "calls_total" and once for "latency"
				expectedSpanAndTraceIDs[span.SpanID().HexString()] += 2
				expectedSpanAndTraceIDs[span.TraceID().HexString()] += 2
			}
		}
	}

	defaultNullValue := "defaultNullValue"

	p := newProcessorImp(mexp, tcon, &defaultNullValue, cumulative, t, true)

	mexp.On("ConsumeMetrics", mock.Anything, mock.MatchedBy(func(input pdata.Metrics) bool {
		return verifyConsumeMetricsInputCumulative(t, input, p.attachSpanAndTraceID, expectedSpanAndTraceIDs)
	})).Return(nil)
	tcon.On("ConsumeTraces", mock.Anything, mock.Anything).Return(nil)

	// Test
	ctx := metadata.NewIncomingContext(context.Background(), nil)
	err := p.ConsumeTraces(ctx, traces)
	// Verify
	assert.NoError(t, err)
}

func TestMetricKeyCache(t *testing.T) {
	mexp := &mocks.MetricsExporter{}
	tcon := &mocks.TracesConsumer{}

	mexp.On("ConsumeMetrics", mock.Anything, mock.Anything).Return(nil)
	tcon.On("ConsumeTraces", mock.Anything, mock.Anything).Return(nil)

	defaultNullValue := "defaultNullValue"
	p := newProcessorImp(mexp, tcon, &defaultNullValue, cumulative, t, false)

	traces := buildSampleTrace()

	// Test
	ctx := metadata.NewIncomingContext(context.Background(), nil)

	// 0 key was cached at beginning
	assert.Empty(t, p.metricKeyToDimensions.Keys())

	err := p.ConsumeTraces(ctx, traces)
	// Validate
	require.NoError(t, err)
	// 2 key was cached, 1 key was evicted and cleaned after the processing
	assert.Len(t, p.metricKeyToDimensions.Keys(), DimensionsCacheSize)

	// consume another batch of traces
	err = p.ConsumeTraces(ctx, traces)
	// 2 key was cached, other keys were evicted and cleaned after the processing
	assert.Len(t, p.metricKeyToDimensions.Keys(), DimensionsCacheSize)

	require.NoError(t, err)
}

func BenchmarkProcessorConsumeTraces(b *testing.B) {
	// Prepare
	mexp := &mocks.MetricsExporter{}
	tcon := &mocks.TracesConsumer{}

	mexp.On("ConsumeMetrics", mock.Anything, mock.Anything).Return(nil)
	tcon.On("ConsumeTraces", mock.Anything, mock.Anything).Return(nil)

	defaultNullValue := "defaultNullValue"
	p := newProcessorImp(mexp, tcon, &defaultNullValue, cumulative, b, false)

	traces := buildSampleTrace()

	// Test
	ctx := metadata.NewIncomingContext(context.Background(), nil)
	for n := 0; n < b.N; n++ {
		p.ConsumeTraces(ctx, traces)
	}
}

<<<<<<< HEAD
func newProcessorImp(mexp *mocks.MetricsExporter, tcon *mocks.TracesConsumer, defaultNullValue *string, temporality string, tb testing.TB, inheritInstrumentationLibraryName bool) *processorImp {
=======
func newProcessorImp(mexp *mocks.MetricsExporter, tcon *mocks.TracesConsumer, defaultNullValue *string, temporality string, tb testing.TB, attachSpanAndTraceID bool) *processorImp {
>>>>>>> e8622c4c
	localDefaultNotInSpanAttrVal := defaultNotInSpanAttrVal
	// use size 2 for LRU cache for testing purpose
	metricKeyToDimensions, err := cache.NewCache(DimensionsCacheSize)
	if err != nil {
		panic(err)
	}

	resourceKeyToDimensions, err := cache.NewCache(ResourceAttributesCacheSize)
	if err != nil {
		panic(err)
	}

	return &processorImp{
		logger:          zaptest.NewLogger(tb),
		config:          Config{AggregationTemporality: temporality},
		metricsExporter: mexp,
		nextConsumer:    tcon,

		startTime:            time.Now(),
		callSum:              make(map[resourceKey]map[instrLibKey]map[metricKey]int64),
		latencySum:           make(map[resourceKey]map[instrLibKey]map[metricKey]float64),
		latencyCount:         make(map[resourceKey]map[instrLibKey]map[metricKey]uint64),
		latencyBucketCounts:  make(map[resourceKey]map[instrLibKey]map[metricKey][]uint64),
		latencyBounds:        defaultLatencyHistogramBucketsMs,
		latencyExemplarsData: make(map[resourceKey]map[instrLibKey]map[metricKey][]exemplarData),
		dimensions: []Dimension{
			// Set nil defaults to force a lookup for the attribute in the span.
			{stringAttrName, nil},
			{intAttrName, nil},
			{doubleAttrName, nil},
			{boolAttrName, nil},
			{mapAttrName, nil},
			{arrayAttrName, nil},
			{nullAttrName, defaultNullValue},
			// Add a default value for an attribute that doesn't exist in a span
			{notInSpanAttrName0, &localDefaultNotInSpanAttrVal},
			// Leave the default value unset to test that this dimension should not be added to the metric.
			{notInSpanAttrName1, nil},
			// Add a resource attribute to test "process" attributes like IP, host, region, cluster, etc.
			{regionResourceAttrName, nil},
		},
		attachSpanAndTraceID: attachSpanAndTraceID,
		resourceAttributes: []Dimension{
			{resourceAttr1, nil},
			{resourceAttr2, nil},
			{notInSpanResourceAttr0, &localDefaultNotInSpanAttrVal},
			{notInSpanResourceAttr1, nil},
		},
		resourceKeyToDimensions:           resourceKeyToDimensions,
		metricKeyToDimensions:             metricKeyToDimensions,
		inheritInstrumentationLibraryName: inheritInstrumentationLibraryName,
	}
}

// verifyConsumeMetricsInputCumulative expects one accumulation of metrics, and marked as cumulative
func verifyConsumeMetricsInputCumulative(t testing.TB, input pdata.Metrics, attachSpanAndTraceID bool, expectedSpanAndTraceIDs map[string]int) bool {
	return verifyConsumeMetricsInput(t, input, pdata.AggregationTemporalityCumulative, 1, attachSpanAndTraceID, expectedSpanAndTraceIDs)
}

// verifyConsumeMetricsInputDelta expects one accumulation of metrics, and marked as delta
func verifyConsumeMetricsInputDelta(t testing.TB, input pdata.Metrics, attachSpanAndTraceID bool, expectedSpanAndTraceIDs map[string]int) bool {
	return verifyConsumeMetricsInput(t, input, pdata.AggregationTemporalityDelta, 1, attachSpanAndTraceID, expectedSpanAndTraceIDs)
}

// verifyMultipleCumulativeConsumptions expects the amount of accumulations as kept track of by numCumulativeConsumptions.
// numCumulativeConsumptions acts as a multiplier for the values, since the cumulative metrics are additive.
func verifyMultipleCumulativeConsumptions() func(t testing.TB, input pdata.Metrics, attachSpanAndTraceID bool, expectedSpanAndTraceIDs map[string]int) bool {
	numCumulativeConsumptions := 0
	return func(t testing.TB, input pdata.Metrics, attachSpanAndTraceID bool, expectedSpanAndTraceIDs map[string]int) bool {
		numCumulativeConsumptions++
		return verifyConsumeMetricsInput(t, input, pdata.AggregationTemporalityCumulative, numCumulativeConsumptions, attachSpanAndTraceID, expectedSpanAndTraceIDs)
	}
}

// verifyConsumeMetricsInput verifies the input of the ConsumeMetrics call from this processor.
// This is the best point to verify the computed metrics from spans are as expected.
func verifyConsumeMetricsInput(t testing.TB, input pdata.Metrics, expectedTemporality pdata.AggregationTemporality, numCumulativeConsumptions int, attachSpanAndTraceID bool, expectedSpanAndTraceIDs map[string]int) bool {
	require.Equal(t, 6, input.MetricCount(),
		"Should be 3 for each of call count and latency. Each group of 3 metrics is made of: "+
			"service-a (server kind) -> service-a (client kind) -> service-b (service kind)",
	)

	rm := input.ResourceMetrics()
	require.Equal(t, 2, rm.Len())

	var rmA, rmB *pdata.ResourceMetrics
	rm0 := rm.At(0)
	rm1 := rm.At(1)
	name, ok := getServiceName(rm0)
	assert.True(t, ok, "should get service name from resourceMetric")

	if name == "service-a" {
		rmA = &rm0
		rmB = &rm1
	} else {
		rmA = &rm1
		rmB = &rm0
	}

	ilmA := rmA.InstrumentationLibraryMetrics()

	require.Equal(t, 2, ilmA.Len())
	assert.Equal(t, instrumentationLibraryName, ilmA.At(0).InstrumentationLibrary().Name())

	mA1 := ilmA.At(0).Metrics()
	require.Equal(t, 2, mA1.Len())
	mA2 := ilmA.At(1).Metrics()
	require.Equal(t, 2, mA2.Len())

	ilmB := rmB.InstrumentationLibraryMetrics()
	require.Equal(t, 2, ilmB.Len())
	assert.Equal(t, instrumentationLibraryName, ilmB.At(0).InstrumentationLibrary().Name())

	mB1 := ilmB.At(0).Metrics()
	require.Equal(t, 1, mB1.Len())
	mB2 := ilmB.At(1).Metrics()
	require.Equal(t, 1, mB2.Len())

<<<<<<< HEAD
	// mA1 and mbB1 contains "calls_total" metrics
	// mA2 and mB2 contains "latency" metrics
	verifyMetrics(mA1, expectedTemporality, numCumulativeConsumptions, 2, t)
	verifyMetrics(mA2, expectedTemporality, numCumulativeConsumptions, 0, t)
	verifyMetrics(mB1, expectedTemporality, numCumulativeConsumptions, 1, t)
	verifyMetrics(mB2, expectedTemporality, numCumulativeConsumptions, 0, t)
=======
	verifyMetrics(mA, expectedTemporality, numCumulativeConsumptions, 2, t, attachSpanAndTraceID, expectedSpanAndTraceIDs)
	verifyMetrics(mB, expectedTemporality, numCumulativeConsumptions, 1, t, attachSpanAndTraceID, expectedSpanAndTraceIDs)

	assert.Empty(t, expectedSpanAndTraceIDs, "Did not see all expected span and trace IDs in metric. Missing: ", expectedSpanAndTraceIDs)
>>>>>>> e8622c4c

	return true
}

func getServiceName(m pdata.ResourceMetrics) (string, bool) {
	if val, ok := m.Resource().Attributes().Get(serviceNameKey); ok {
		return val.StringVal(), true
	}

	return "", false
}

func verifyMetrics(m pdata.MetricSlice, expectedTemporality pdata.AggregationTemporality, numCumulativeConsumptions int, numOfCallCounts int, t testing.TB, attachSpanAndTraceID bool, expectedSpanAndTraceIDs map[string]int) {
	seenMetricIDs := make(map[metricID]bool)
	mi := 0
	// The first <numOfCallCounts> metrics are for call counts.
	for ; mi < numOfCallCounts; mi++ {
		assert.Equal(t, "calls_total", m.At(mi).Name())

		data := m.At(mi).IntSum()
		assert.Equal(t, expectedTemporality, data.AggregationTemporality())
		assert.True(t, data.IsMonotonic())

		dps := data.DataPoints()
		require.Equal(t, 1, dps.Len())

		dp := dps.At(0)
		assert.Equal(t, int64(numCumulativeConsumptions), dp.Value(), "There should only be one metric per Service/operation/kind combination")
		assert.NotZero(t, dp.StartTimestamp(), "StartTimestamp should be set")
		assert.NotZero(t, dp.Timestamp(), "Timestamp should be set")

		verifyMetricLabels(dp, t, seenMetricIDs, attachSpanAndTraceID, expectedSpanAndTraceIDs)
	}

	seenMetricIDs = make(map[metricID]bool)
	// The remaining metrics are for latency.
	for ; mi < m.Len(); mi++ {
		assert.Equal(t, "latency", m.At(mi).Name())

		data := m.At(mi).Histogram()
		assert.Equal(t, expectedTemporality, data.AggregationTemporality())

		dps := data.DataPoints()
		require.Equal(t, 1, dps.Len())

		dp := dps.At(0)

		if expectedTemporality == pdata.AggregationTemporalityDelta {
			assert.Equal(t, sampleLatency, dp.Sum(), "Should be a single 11ms latency measurement")
		} else {
			assert.Equal(t, sampleLatency*float64(numCumulativeConsumptions), dp.Sum(), "Should be cumulative latency measurement")
		}

		assert.NotZero(t, dp.Timestamp(), "Timestamp should be set")

		// Verify bucket counts. Firstly, find the bucket index where the 11ms latency should belong in.
		var foundLatencyIndex int
		for foundLatencyIndex = 0; foundLatencyIndex < len(dp.ExplicitBounds()); foundLatencyIndex++ {
			if dp.ExplicitBounds()[foundLatencyIndex] > sampleLatency {
				break
			}
		}

		// Then verify that all histogram buckets are empty except for the bucket with the 11ms latency.
		var wantBucketCount uint64
		for bi := 0; bi < len(dp.BucketCounts()); bi++ {
			wantBucketCount = 0
			if bi == foundLatencyIndex {
				if expectedTemporality == pdata.AggregationTemporalityDelta {
					wantBucketCount = 1
				} else {
					wantBucketCount = uint64(1 * numCumulativeConsumptions)
				}
			}
			assert.Equal(t, wantBucketCount, dp.BucketCounts()[bi])
		}
		verifyMetricLabels(dp, t, seenMetricIDs, attachSpanAndTraceID, expectedSpanAndTraceIDs)
	}
}

func verifyMetricLabels(dp metricDataPoint, t testing.TB, seenMetricIDs map[metricID]bool, attachSpanAndTraceID bool, expectedSpanAndTraceIDs map[string]int) {
	mID := metricID{}
	wantDimensions := map[string]pdata.AttributeValue{
		stringAttrName:         pdata.NewAttributeValueString("stringAttrValue"),
		intAttrName:            pdata.NewAttributeValueInt(99),
		doubleAttrName:         pdata.NewAttributeValueDouble(99.99),
		boolAttrName:           pdata.NewAttributeValueBool(true),
		nullAttrName:           pdata.NewAttributeValueNull(),
		arrayAttrName:          pdata.NewAttributeValueArray(),
		mapAttrName:            pdata.NewAttributeValueMap(),
		notInSpanAttrName0:     pdata.NewAttributeValueString(defaultNotInSpanAttrVal),
		regionResourceAttrName: pdata.NewAttributeValueString(sampleRegion),
	}
	dp.LabelsMap().Range(func(k string, v string) bool {
		switch k {
		case operationKey:
			mID.operation = v
		case spanKindKey:
			mID.kind = v
		case statusCodeKey:
			mID.statusCode = v
		case notInSpanAttrName1:
			assert.Fail(t, notInSpanAttrName1+" should not be in this metric")
		case spanIDKey, traceIDKey:
			if !attachSpanAndTraceID {
				assert.Fail(t, v+" should not be in this metric. Span ID and Trace ID should only be attached when configuration option is set to.")
			}
			if _, exists := expectedSpanAndTraceIDs[v]; !exists {
				assert.Fail(t, v+" should not be in this metric.")
			}
			expectedSpanAndTraceIDs[v]--
			if expectedSpanAndTraceIDs[v] == 0 {
				delete(expectedSpanAndTraceIDs, v)
			}
		default:
			assert.Equal(t, tracetranslator.AttributeValueToString(wantDimensions[k]), v)
			delete(wantDimensions, k)
		}
		return true
	})
	assert.Empty(t, wantDimensions, "Did not see all expected dimensions in metric. Missing: ", wantDimensions)

	// Service/operation/kind should be a unique metric.
	assert.False(t, seenMetricIDs[mID])
	seenMetricIDs[mID] = true
}

// buildSampleTrace builds the following trace:
//   service-a/ping (server) ->
//     service-a/ping (client) ->
//       service-b/ping (server)
func buildSampleTrace() pdata.Traces {
	traces := pdata.NewTraces()

	initServiceSpans(
		serviceSpans{
			serviceName:                "service-a",
			instrumentationLibraryName: "service-a-instrumentation-library",
			spans: []span{
				{
					operation:  "/ping",
					kind:       pdata.SpanKindServer,
					statusCode: pdata.StatusCodeOk,
					spanID:     pdata.NewSpanID([8]byte{0x00, 0x00, 0x00, 0x00, 0x00, 0x00, 0x00, 0x01}),
					traceID:    pdata.NewTraceID([16]byte{0x00, 0x00, 0x00, 0x00, 0x00, 0x00, 0x00, 0x00, 0x00, 0x00, 0x00, 0x00, 0x00, 0x00, 0x00, 0x01}),
				},
				{
					operation:  "/ping",
					kind:       pdata.SpanKindClient,
					statusCode: pdata.StatusCodeOk,
					spanID:     pdata.NewSpanID([8]byte{0x00, 0x00, 0x00, 0x00, 0x00, 0x00, 0x00, 0x02}),
					traceID:    pdata.NewTraceID([16]byte{0x00, 0x00, 0x00, 0x00, 0x00, 0x00, 0x00, 0x00, 0x00, 0x00, 0x00, 0x00, 0x00, 0x00, 0x00, 0x01}),
				},
			},
		}, traces.ResourceSpans().AppendEmpty())
	initServiceSpans(
		serviceSpans{
			serviceName:                "service-b",
			instrumentationLibraryName: "service-b-instrumentation-library",
			spans: []span{
				{
					operation:  "/ping",
					kind:       pdata.SpanKindServer,
					statusCode: pdata.StatusCodeError,
					spanID:     pdata.NewSpanID([8]byte{0x00, 0x00, 0x00, 0x00, 0x00, 0x00, 0x00, 0x03}),
					traceID:    pdata.NewTraceID([16]byte{0x00, 0x00, 0x00, 0x00, 0x00, 0x00, 0x00, 0x00, 0x00, 0x00, 0x00, 0x00, 0x00, 0x00, 0x00, 0x02}),
				},
			},
		}, traces.ResourceSpans().AppendEmpty())
	initServiceSpans(serviceSpans{}, traces.ResourceSpans().AppendEmpty())
	return traces
}

func initServiceSpans(serviceSpans serviceSpans, spans pdata.ResourceSpans) {
	if serviceSpans.serviceName != "" {
		spans.Resource().Attributes().
			InsertString(conventions.AttributeServiceName, serviceSpans.serviceName)
	}

	spans.Resource().Attributes().InsertString(regionResourceAttrName, sampleRegion)

	ils := spans.InstrumentationLibrarySpans().AppendEmpty()
	if serviceSpans.instrumentationLibraryName != "" {
		ils.InstrumentationLibrary().SetName(serviceSpans.instrumentationLibraryName)
	}

	for _, span := range serviceSpans.spans {
		initSpan(span, ils.Spans().AppendEmpty())
	}
}

func initSpan(span span, s pdata.Span) {
	s.SetName(span.operation)
	s.SetKind(span.kind)
	s.Status().SetCode(span.statusCode)
	now := time.Now()
	s.SetStartTimestamp(pdata.TimestampFromTime(now))
	s.SetEndTimestamp(pdata.TimestampFromTime(now.Add(sampleLatencyDuration)))
	s.Attributes().InsertString(stringAttrName, "stringAttrValue")
	s.Attributes().InsertInt(intAttrName, 99)
	s.Attributes().InsertDouble(doubleAttrName, 99.99)
	s.Attributes().InsertBool(boolAttrName, true)
	s.Attributes().InsertNull(nullAttrName)
	s.Attributes().Insert(mapAttrName, pdata.NewAttributeValueMap())
	s.Attributes().Insert(arrayAttrName, pdata.NewAttributeValueArray())
	s.SetSpanID(span.spanID)
	s.SetTraceID(span.traceID)
}

func newOTLPExporters(t *testing.T) (*otlpexporter.Config, component.MetricsExporter, component.TracesExporter) {
	otlpExpFactory := otlpexporter.NewFactory()
	otlpConfig := &otlpexporter.Config{
		ExporterSettings: config.NewExporterSettings(config.NewID("otlp")),
		GRPCClientSettings: configgrpc.GRPCClientSettings{
			Endpoint: "example.com:1234",
		},
	}
	expCreationParams := component.ExporterCreateParams{Logger: zap.NewNop()}
	mexp, err := otlpExpFactory.CreateMetricsExporter(context.Background(), expCreationParams, otlpConfig)
	require.NoError(t, err)
	texp, err := otlpExpFactory.CreateTracesExporter(context.Background(), expCreationParams, otlpConfig)
	require.NoError(t, err)
	return otlpConfig, mexp, texp
}

func TestBuildKeySameServiceOperationCharSequence(t *testing.T) {
	//setup
	factory := NewFactory()
	cfg := factory.CreateDefaultConfig().(*Config)
	next := new(consumertest.TracesSink)
	p, err := newProcessor(zap.NewNop(), cfg, next)
	assert.NoError(t, err)

	trace0 := pdata.NewTraces()
	rSpan0 := trace0.ResourceSpans().AppendEmpty()
	ilSpan0 := rSpan0.InstrumentationLibrarySpans().AppendEmpty()
	span0 := ilSpan0.Spans().AppendEmpty()
	span0.SetName("c")
	k0 := p.buildMetricKey(span0, pdata.NewAttributeMap(), false)
	rk0 := p.buildResourceAttrKey("ab", rSpan0.Resource().Attributes())

	trace1 := pdata.NewTraces()
	rSpan1 := trace1.ResourceSpans().AppendEmpty()
	ilSpan1 := rSpan1.InstrumentationLibrarySpans().AppendEmpty()
	span1 := ilSpan1.Spans().AppendEmpty()
	span1.SetName("bc")
	k1 := p.buildMetricKey(span1, pdata.NewAttributeMap(), false)
	rk1 := p.buildResourceAttrKey("a", rSpan1.Resource().Attributes())

	assert.NotEqual(t, k0, k1)
	assert.Equal(t, metricKey("c\u0000SPAN_KIND_UNSPECIFIED\u0000STATUS_CODE_UNSET"), k0)
	assert.Equal(t, metricKey("bc\u0000SPAN_KIND_UNSPECIFIED\u0000STATUS_CODE_UNSET"), k1)
	assert.Equal(t, resourceKey("ab"), rk0)
	assert.Equal(t, resourceKey("a"), rk1)
}

func TestBuildKeyWithDimensions(t *testing.T) {
	defaultFoo := "bar"
	for _, tc := range []struct {
		name                 string
		optionalDims         []Dimension
		resourceAttrMap      map[string]pdata.AttributeValue
		spanAttrMap          map[string]pdata.AttributeValue
		attachSpanAndTraceID bool
		wantKey              string
	}{
		{
			name:    "nil optionalDims",
			wantKey: "c\u0000SPAN_KIND_UNSPECIFIED\u0000STATUS_CODE_UNSET",
		},
		{
			name: "neither span nor resource contains key, dim provides default",
			optionalDims: []Dimension{
				{Name: "foo", Default: &defaultFoo},
			},
			wantKey: "c\u0000SPAN_KIND_UNSPECIFIED\u0000STATUS_CODE_UNSET\u0000bar",
		},
		{
			name: "neither span nor resource contains key, dim provides no default",
			optionalDims: []Dimension{
				{Name: "foo"},
			},
			wantKey: "c\u0000SPAN_KIND_UNSPECIFIED\u0000STATUS_CODE_UNSET",
		},
		{
			name: "span attribute contains dimension",
			optionalDims: []Dimension{
				{Name: "foo"},
			},
			spanAttrMap: map[string]pdata.AttributeValue{
				"foo": pdata.NewAttributeValueInt(99),
			},
			wantKey: "c\u0000SPAN_KIND_UNSPECIFIED\u0000STATUS_CODE_UNSET\u000099",
		},
		{
			name: "resource attribute contains dimension",
			optionalDims: []Dimension{
				{Name: "foo"},
			},
			resourceAttrMap: map[string]pdata.AttributeValue{
				"foo": pdata.NewAttributeValueInt(99),
			},
			wantKey: "c\u0000SPAN_KIND_UNSPECIFIED\u0000STATUS_CODE_UNSET\u000099",
		},
		{
			name: "both span and resource attribute contains dimension, should prefer span attribute",
			optionalDims: []Dimension{
				{Name: "foo"},
			},
			spanAttrMap: map[string]pdata.AttributeValue{
				"foo": pdata.NewAttributeValueInt(100),
			},
			resourceAttrMap: map[string]pdata.AttributeValue{
				"foo": pdata.NewAttributeValueInt(99),
			},
			wantKey: "c\u0000SPAN_KIND_UNSPECIFIED\u0000STATUS_CODE_UNSET\u0000100",
		},
		{
			name: "attributes should contain attributes + span and trace id",
			optionalDims: []Dimension{
				{Name: "foo", Default: &defaultFoo},
			},
			attachSpanAndTraceID: true,
			wantKey:              "c\u0000SPAN_KIND_UNSPECIFIED\u0000STATUS_CODE_UNSET\u00000000000000000002\u000000000000000000000000000000000001\u0000bar",
		},
		{
			name:                 "attributes should contain just span and trace id",
			attachSpanAndTraceID: true,
			wantKey:              "c\u0000SPAN_KIND_UNSPECIFIED\u0000STATUS_CODE_UNSET\u00000000000000000002\u000000000000000000000000000000000001",
		},
	} {
		tc := tc
		t.Run(tc.name, func(t *testing.T) {
			t.Parallel()
			// Prepare
			factory := NewFactory()
			cfg := factory.CreateDefaultConfig().(*Config)
			// Duplicate dimension with reserved label after sanitization.
			cfg.Dimensions = tc.optionalDims

			// Test
			next := new(consumertest.TracesSink)
			p, err := newProcessor(zap.NewNop(), cfg, next)
			assert.NoError(t, err)

			resAttr := pdata.NewAttributeMap().InitFromMap(tc.resourceAttrMap)
			span0 := pdata.NewSpan()
			pdata.NewAttributeMap().InitFromMap(tc.spanAttrMap).CopyTo(span0.Attributes())
			span0.SetName("c")
			span0.SetSpanID(pdata.NewSpanID([8]byte{0x00, 0x00, 0x00, 0x00, 0x00, 0x00, 0x00, 0x02}))
			span0.SetTraceID(pdata.NewTraceID([16]byte{0x00, 0x00, 0x00, 0x00, 0x00, 0x00, 0x00, 0x00, 0x00, 0x00, 0x00, 0x00, 0x00, 0x00, 0x00, 0x01}))
			k := p.buildMetricKey(span0, resAttr, tc.attachSpanAndTraceID)

			assert.Equal(t, metricKey(tc.wantKey), k)
		})
	}
}

func TestProcessorDuplicateDimensions(t *testing.T) {
	// Prepare
	factory := NewFactory()
	cfg := factory.CreateDefaultConfig().(*Config)
	// Duplicate dimension with reserved label after sanitization.
	cfg.Dimensions = []Dimension{
		{Name: "status_code"},
	}

	// Test
	next := new(consumertest.TracesSink)
	p, err := newProcessor(zaptest.NewLogger(t), cfg, next)
	assert.Error(t, err)
	assert.Nil(t, p)
}

func TestProcessorDuplicateResourceAttributes(t *testing.T) {
	// Prepare
	factory := NewFactory()
	cfg := factory.CreateDefaultConfig().(*Config)
	// Duplicate dimension with reserved label after sanitization.
	cfg.ResourceAttributes = []Dimension{
		{Name: "service.name"},
	}

	// Test
	next := new(consumertest.TracesSink)
	p, err := newProcessor(zap.NewNop(), cfg, next)
	assert.Error(t, err)
	assert.Nil(t, p)
}

func TestValidateDimensions(t *testing.T) {
	for _, tc := range []struct {
		name        string
		dimensions  []Dimension
		expectedErr string
	}{
		{
			name:       "no additional dimensions",
			dimensions: []Dimension{},
		},
		{
			name: "no duplicate dimensions",
			dimensions: []Dimension{
				{Name: "http.service_name"},
				{Name: "http.status_code"},
			},
		},
		{
			name: "duplicate dimension with reserved labels",
			dimensions: []Dimension{
				{Name: "service.name"},
			},
			expectedErr: "duplicate dimension name service.name",
		},
		{
			name: "duplicate dimension with reserved labels after sanitization",
			dimensions: []Dimension{
				{Name: "service_name"},
			},
			expectedErr: "duplicate dimension name service_name",
		},
		{
			name: "duplicate additional dimensions",
			dimensions: []Dimension{
				{Name: "service_name"},
				{Name: "service_name"},
			},
			expectedErr: "duplicate dimension name service_name",
		},
		{
			name: "duplicate additional dimensions after sanitization",
			dimensions: []Dimension{
				{Name: "http.status_code"},
				{Name: "http!status_code"},
			},
			expectedErr: "duplicate dimension name http_status_code after sanitization",
		},
		{
			name: "we skip the case if the dimension name is the same after sanitization",
			dimensions: []Dimension{
				{Name: "http_status_code"},
			},
		},
	} {
		tc := tc
		t.Run(tc.name, func(t *testing.T) {
			t.Parallel()
			err := validateDimensions(tc.dimensions, []string{serviceNameKey, spanKindKey, statusCodeKey})
			if tc.expectedErr != "" {
				assert.EqualError(t, err, tc.expectedErr)
			} else {
				assert.NoError(t, err)
			}
		})
	}
}

func TestTraceWithoutServiceNameDoesNotGenerateMetrics(t *testing.T) {
	// Prepare
	mexp := &mocks.MetricsExporter{}
	tcon := &mocks.TracesConsumer{}

	mexp.On("ConsumeMetrics", mock.Anything, mock.MatchedBy(func(input pdata.Metrics) bool {
		require.Equal(t, 0, input.MetricCount(),
			"Should be 0 as the trace does not have a service name and hence is skipped when building metrics",
		)
		return true
	})).Return(nil)
	tcon.On("ConsumeTraces", mock.Anything, mock.Anything).Return(nil)

	defaultNullValue := "defaultNullValue"
	p := newProcessorImp(mexp, tcon, &defaultNullValue, cumulative, t, false)

	trace := pdata.NewTraces()

	initServiceSpans(
		serviceSpans{
			serviceName: "",
			spans: []span{
				{
					operation:  "/ping",
					kind:       pdata.SpanKindServer,
					statusCode: pdata.StatusCodeOk,
				},
				{
					operation:  "/ping",
					kind:       pdata.SpanKindClient,
					statusCode: pdata.StatusCodeOk,
				},
			},
		}, trace.ResourceSpans().AppendEmpty())

	// Test
	ctx := metadata.NewIncomingContext(context.Background(), nil)
	err := p.ConsumeTraces(ctx, trace)

	// Verify
	assert.NoError(t, err)
}

func TestSanitize(t *testing.T) {
	require.Equal(t, "", sanitize(""), "")
	require.Equal(t, "key_test", sanitize("_test"))
	require.Equal(t, "key_0test", sanitize("0test"))
	require.Equal(t, "test", sanitize("test"))
	require.Equal(t, "test__", sanitize("test_/"))
}

func TestSetLatencyExemplars(t *testing.T) {
	// ----- conditions -------------------------------------------------------
	traces := buildSampleTrace()
	traceID := traces.ResourceSpans().At(0).InstrumentationLibrarySpans().At(0).Spans().At(0).TraceID()
	exemplarSlice := pdata.NewExemplarSlice()
	timestamp := pdata.TimestampFromTime(time.Now())
	value := float64(42)

	ed := []exemplarData{{traceID: traceID, value: value}}

	// ----- call -------------------------------------------------------------
	setLatencyExemplars(ed, timestamp, exemplarSlice)

	// ----- verify -----------------------------------------------------------
	traceIDValue, exist := exemplarSlice.At(0).FilteredLabels().Get(traceIDKey)

	assert.NotEmpty(t, exemplarSlice)
	assert.True(t, exist)
	assert.Equal(t, traceIDValue, traceID.HexString())
	assert.Equal(t, exemplarSlice.At(0).Timestamp(), timestamp)
	assert.Equal(t, exemplarSlice.At(0).Value(), value)
}

func TestProcessorUpdateLatencyExemplars(t *testing.T) {
	// ----- conditions -------------------------------------------------------
	factory := NewFactory()
	cfg := factory.CreateDefaultConfig().(*Config)
	traces := buildSampleTrace()
	traceID := traces.ResourceSpans().At(0).InstrumentationLibrarySpans().At(0).Spans().At(0).TraceID()
	traceInstrLibName := instrLibKey(instrumentationLibraryName)
	mKey := metricKey("metricKey")
	rKey := resourceKey("resourceKey")
	next := new(consumertest.TracesSink)
	p, err := newProcessor(zaptest.NewLogger(t), cfg, next)
	value := float64(42)

	// ----- call -------------------------------------------------------------
	p.updateLatencyExemplars(rKey, mKey, value, traceID, traceInstrLibName)

	// ----- verify -----------------------------------------------------------
	assert.NoError(t, err)
	assert.NotEmpty(t, p.latencyExemplarsData[rKey][traceInstrLibName][mKey])
	assert.Equal(t, p.latencyExemplarsData[rKey][traceInstrLibName][mKey][0], exemplarData{traceID: traceID, value: value})
}

func TestProcessorResetExemplarData(t *testing.T) {
	// ----- conditions -------------------------------------------------------
	factory := NewFactory()
	cfg := factory.CreateDefaultConfig().(*Config)

	mKey := metricKey("metricKey")
	rKey := resourceKey("resourceKey")
	libKey := instrLibKey(instrumentationLibraryName)
	next := new(consumertest.TracesSink)
	p, err := newProcessor(zaptest.NewLogger(t), cfg, next)

	// ----- call -------------------------------------------------------------
	p.resetExemplarData()

	// ----- verify -----------------------------------------------------------
	assert.NoError(t, err)
	assert.Empty(t, p.latencyExemplarsData[rKey][libKey][mKey])
}

func TestBuildResourceAttrKey(t *testing.T) {
	factory := NewFactory()
	cfg := factory.CreateDefaultConfig().(*Config)
	cfg.ResourceAttributes = []Dimension{
		{
			Name:    "baz",
			Default: nil,
		},
		{
			Name:    "foo",
			Default: nil,
		},
	}
	next := new(consumertest.TracesSink)
	p, err := newProcessor(zap.NewNop(), cfg, next)
	assert.NoError(t, err)

	type args struct {
		serviceName     string
		resourceAttrMap map[string]pdata.AttributeValue
	}
	tests := []struct {
		name string
		args args
		want resourceKey
	}{
		{
			name: "should build resource attribute key in order",
			args: args{
				serviceName: "serviceA",
				resourceAttrMap: map[string]pdata.AttributeValue{
					"foo": pdata.NewAttributeValueString("foo_val"),
					"bar": pdata.NewAttributeValueString("bar_val"),
					"baz": pdata.NewAttributeValueString("baz_val"),
				},
			},
			want: resourceKey(fmt.Sprintf("serviceA%sbaz_val%sfoo_val", keybuilder.Separator, keybuilder.Separator)),
		},
		{
			name: "should build resource attribute key in order",
			args: args{
				serviceName: "serviceA",
				resourceAttrMap: map[string]pdata.AttributeValue{
					"bar": pdata.NewAttributeValueString("bar_val"),
					"baz": pdata.NewAttributeValueString("baz_val"),
					"foo": pdata.NewAttributeValueString("foo_val"),
				},
			},
			want: resourceKey(fmt.Sprintf("serviceA%sbaz_val%sfoo_val", keybuilder.Separator, keybuilder.Separator)),
		},
	}
	for _, tt := range tests {
		tt := tt
		t.Run(tt.name, func(t *testing.T) {
			t.Parallel()
			if got := p.buildResourceAttrKey(
				tt.args.serviceName,
				pdata.NewAttributeMap().InitFromMap(tt.args.resourceAttrMap),
			); got != tt.want {
				t.Errorf("buildResourceAttrKey() = %v, want %v", got, tt.want)
			}
		})
	}
}

func TestBuildBuildMetricKey(t *testing.T) {
	factory := NewFactory()
	cfg := factory.CreateDefaultConfig().(*Config)
	cfg.Dimensions = []Dimension{
		{
			Name:    "baz",
			Default: nil,
		},
		{
			Name:    "foo",
			Default: nil,
		},
	}
	next := new(consumertest.TracesSink)
	p, err := newProcessor(zap.NewNop(), cfg, next)
	assert.NoError(t, err)

	spanID := pdata.NewSpanID([8]byte{0x00, 0x00, 0x00, 0x00, 0x00, 0x00, 0x00, 0x02})
	traceID := pdata.NewTraceID([16]byte{0x00, 0x00, 0x00, 0x00, 0x00, 0x00, 0x00, 0x00, 0x00, 0x00, 0x00, 0x00, 0x00, 0x00, 0x00, 0x01})

	type args struct {
		span                 func() pdata.Span
		attrMap              map[string]pdata.AttributeValue
		attachSpanAndTraceID bool
	}
	tests := []struct {
		name string
		args args
		want metricKey
	}{
		{
			name: "should build metric key in order",
			args: args{
				span: func() pdata.Span {
					span := pdata.NewSpan()
					span.SetName("spanA")
					span.SetKind(pdata.SpanKindServer)
					return span
				},
				attrMap: map[string]pdata.AttributeValue{
					"foo": pdata.NewAttributeValueString("foo_val"),
					"bar": pdata.NewAttributeValueString("bar_val"),
					"baz": pdata.NewAttributeValueString("baz_val"),
				},
				attachSpanAndTraceID: false,
			},
			want: metricKey(fmt.Sprintf(
				"spanA%sSPAN_KIND_SERVER%sSTATUS_CODE_UNSET%sbaz_val%sfoo_val",
				keybuilder.Separator,
				keybuilder.Separator,
				keybuilder.Separator,
				keybuilder.Separator,
			)),
		},
		{
			name: "should build metric key in order",
			args: args{
				span: func() pdata.Span {
					span := pdata.NewSpan()
					span.SetName("spanA")
					span.SetKind(pdata.SpanKindClient)
					return span
				},
				attrMap: map[string]pdata.AttributeValue{
					"baz": pdata.NewAttributeValueString("baz_val"),
					"bar": pdata.NewAttributeValueString("bar_val"),
					"foo": pdata.NewAttributeValueString("foo_val"),
				},
				attachSpanAndTraceID: false,
			},
			want: metricKey(fmt.Sprintf(
				"spanA%sSPAN_KIND_CLIENT%sSTATUS_CODE_UNSET%sbaz_val%sfoo_val",
				keybuilder.Separator,
				keybuilder.Separator,
				keybuilder.Separator,
				keybuilder.Separator,
			)),
		},
		{
			name: "should build metric key in order",
			args: args{
				span: func() pdata.Span {
					span := pdata.NewSpan()
					span.SetName("spanA")
					span.SetKind(pdata.SpanKindClient)
					span.SetSpanID(spanID)
					span.SetTraceID(traceID)
					return span
				},
				attrMap: map[string]pdata.AttributeValue{
					"baz": pdata.NewAttributeValueString("baz_val"),
					"bar": pdata.NewAttributeValueString("bar_val"),
					"foo": pdata.NewAttributeValueString("foo_val"),
				},
				attachSpanAndTraceID: true,
			},
			want: metricKey(fmt.Sprintf(
				"spanA%sSPAN_KIND_CLIENT%sSTATUS_CODE_UNSET%s%s%s%s%sbaz_val%sfoo_val",
				keybuilder.Separator,
				keybuilder.Separator,
				keybuilder.Separator,
				spanID.HexString(),
				keybuilder.Separator,
				traceID.HexString(),
				keybuilder.Separator,
				keybuilder.Separator,
			)),
		},
	}

	for _, tt := range tests {
		tt := tt
		t.Run(tt.name, func(t *testing.T) {
			t.Parallel()
			if got := p.buildMetricKey(
				tt.args.span(),
				pdata.NewAttributeMap().InitFromMap(tt.args.attrMap),
				tt.args.attachSpanAndTraceID,
			); got != tt.want {
				fmt.Println(got)
				fmt.Println(tt.want)
				t.Errorf("buildResourceAttrKey() = %v, want %v", got, tt.want)
			}
		})
	}
}<|MERGE_RESOLUTION|>--- conflicted
+++ resolved
@@ -217,7 +217,7 @@
 			tcon := &mocks.TracesConsumer{}
 			tcon.On("ConsumeTraces", mock.Anything, mock.Anything).Return(tc.consumeTracesErr)
 
-			p := newProcessorImp(mexp, tcon, nil, cumulative, t, false)
+			p := newProcessorImp(mexp, tcon, nil, cumulative, t, false, false)
 
 			traces := buildSampleTrace()
 
@@ -273,7 +273,7 @@
 			tcon.On("ConsumeTraces", mock.Anything, mock.Anything).Return(nil)
 
 			defaultNullValue := "defaultNullValue"
-			p := newProcessorImp(mexp, tcon, &defaultNullValue, tc.aggregationTemporality, t, false)
+			p := newProcessorImp(mexp, tcon, &defaultNullValue, tc.aggregationTemporality, t, false, false)
 
 			for _, traces := range tc.traces {
 				// Test
@@ -341,7 +341,7 @@
 			tcon.On("ConsumeTraces", mock.Anything, mock.Anything).Return(nil)
 
 			defaultNullValue := "defaultNullValue"
-			p := newProcessorImp(mexp, tcon, &defaultNullValue, tc.aggregationTemporality, t, false)
+			p := newProcessorImp(mexp, tcon, &defaultNullValue, tc.aggregationTemporality, t, false, false)
 
 			for _, traces := range tc.traces {
 				// Test
@@ -371,7 +371,7 @@
 	tcon.On("ConsumeTraces", mock.Anything, mock.Anything).Return(nil)
 
 	defaultNullValue := "defaultNullValue"
-	p := newProcessorImp(mexp, tcon, &defaultNullValue, cumulative, t, true)
+	p := newProcessorImp(mexp, tcon, &defaultNullValue, cumulative, t, false, true)
 
 	traces := buildSampleTrace()
 
@@ -398,7 +398,7 @@
 	tcon.On("ConsumeTraces", mock.Anything, mock.Anything).Return(nil)
 
 	defaultNullValue := "defaultNullValue"
-	p := newProcessorImp(mexp, tcon, &defaultNullValue, cumulative, t, false)
+	p := newProcessorImp(mexp, tcon, &defaultNullValue, cumulative, t, false, false)
 
 	traces := buildSampleTrace()
 
@@ -483,7 +483,7 @@
 	tcon.On("ConsumeTraces", mock.Anything, mock.Anything).Return(nil)
 
 	defaultNullValue := "defaultNullValue"
-	p := newProcessorImp(mexp, tcon, &defaultNullValue, cumulative, t, false)
+	p := newProcessorImp(mexp, tcon, &defaultNullValue, cumulative, t, false, false)
 
 	traces := buildSampleTrace()
 	traces.ResourceSpans().At(0).Resource().Attributes().Insert(resourceAttr1, pdata.NewAttributeValueString("1"))
@@ -523,7 +523,7 @@
 
 	defaultNullValue := "defaultNullValue"
 
-	p := newProcessorImp(mexp, tcon, &defaultNullValue, cumulative, t, true)
+	p := newProcessorImp(mexp, tcon, &defaultNullValue, cumulative, t, true, false)
 
 	mexp.On("ConsumeMetrics", mock.Anything, mock.MatchedBy(func(input pdata.Metrics) bool {
 		return verifyConsumeMetricsInputCumulative(t, input, p.attachSpanAndTraceID, expectedSpanAndTraceIDs)
@@ -545,7 +545,7 @@
 	tcon.On("ConsumeTraces", mock.Anything, mock.Anything).Return(nil)
 
 	defaultNullValue := "defaultNullValue"
-	p := newProcessorImp(mexp, tcon, &defaultNullValue, cumulative, t, false)
+	p := newProcessorImp(mexp, tcon, &defaultNullValue, cumulative, t, false, false)
 
 	traces := buildSampleTrace()
 
@@ -578,7 +578,7 @@
 	tcon.On("ConsumeTraces", mock.Anything, mock.Anything).Return(nil)
 
 	defaultNullValue := "defaultNullValue"
-	p := newProcessorImp(mexp, tcon, &defaultNullValue, cumulative, b, false)
+	p := newProcessorImp(mexp, tcon, &defaultNullValue, cumulative, b, true, true)
 
 	traces := buildSampleTrace()
 
@@ -589,11 +589,7 @@
 	}
 }
 
-<<<<<<< HEAD
-func newProcessorImp(mexp *mocks.MetricsExporter, tcon *mocks.TracesConsumer, defaultNullValue *string, temporality string, tb testing.TB, inheritInstrumentationLibraryName bool) *processorImp {
-=======
-func newProcessorImp(mexp *mocks.MetricsExporter, tcon *mocks.TracesConsumer, defaultNullValue *string, temporality string, tb testing.TB, attachSpanAndTraceID bool) *processorImp {
->>>>>>> e8622c4c
+func newProcessorImp(mexp *mocks.MetricsExporter, tcon *mocks.TracesConsumer, defaultNullValue *string, temporality string, tb testing.TB, attachSpanAndTraceID bool, inheritInstrumentationLibraryName bool) *processorImp {
 	localDefaultNotInSpanAttrVal := defaultNotInSpanAttrVal
 	// use size 2 for LRU cache for testing purpose
 	metricKeyToDimensions, err := cache.NewCache(DimensionsCacheSize)
@@ -712,19 +708,14 @@
 	mB2 := ilmB.At(1).Metrics()
 	require.Equal(t, 1, mB2.Len())
 
-<<<<<<< HEAD
 	// mA1 and mbB1 contains "calls_total" metrics
 	// mA2 and mB2 contains "latency" metrics
-	verifyMetrics(mA1, expectedTemporality, numCumulativeConsumptions, 2, t)
-	verifyMetrics(mA2, expectedTemporality, numCumulativeConsumptions, 0, t)
-	verifyMetrics(mB1, expectedTemporality, numCumulativeConsumptions, 1, t)
-	verifyMetrics(mB2, expectedTemporality, numCumulativeConsumptions, 0, t)
-=======
-	verifyMetrics(mA, expectedTemporality, numCumulativeConsumptions, 2, t, attachSpanAndTraceID, expectedSpanAndTraceIDs)
-	verifyMetrics(mB, expectedTemporality, numCumulativeConsumptions, 1, t, attachSpanAndTraceID, expectedSpanAndTraceIDs)
+	verifyMetrics(mA1, expectedTemporality, numCumulativeConsumptions, 2, t, attachSpanAndTraceID, expectedSpanAndTraceIDs)
+	verifyMetrics(mA2, expectedTemporality, numCumulativeConsumptions, 0, t, attachSpanAndTraceID, expectedSpanAndTraceIDs)
+	verifyMetrics(mB1, expectedTemporality, numCumulativeConsumptions, 1, t, attachSpanAndTraceID, expectedSpanAndTraceIDs)
+	verifyMetrics(mB2, expectedTemporality, numCumulativeConsumptions, 0, t, attachSpanAndTraceID, expectedSpanAndTraceIDs)
 
 	assert.Empty(t, expectedSpanAndTraceIDs, "Did not see all expected span and trace IDs in metric. Missing: ", expectedSpanAndTraceIDs)
->>>>>>> e8622c4c
 
 	return true
 }
@@ -1196,7 +1187,7 @@
 	tcon.On("ConsumeTraces", mock.Anything, mock.Anything).Return(nil)
 
 	defaultNullValue := "defaultNullValue"
-	p := newProcessorImp(mexp, tcon, &defaultNullValue, cumulative, t, false)
+	p := newProcessorImp(mexp, tcon, &defaultNullValue, cumulative, t, false, false)
 
 	trace := pdata.NewTraces()
 
