# This example demonstrates a 2-pipeline configuration for the use case
# where a user wishes to export aggregated span metrics directly to an external
# system without further processing; that is:
#   traces -> metrics
receivers:
  jaeger:
    protocols:
      thrift_http:
        endpoint: "0.0.0.0:14278"

  # Dummy receiver that's never used, because a pipeline is required to have one.
  otlp/spanmetrics:
    protocols:
      grpc:
        endpoint: "localhost:12345"

exporters:
  prometheus:
    endpoint: "0.0.0.0:8889"

  jaeger:
    endpoint: "localhost:14250"
    insecure: true

processors:
  batch:
  spanmetrics:
    metrics_exporter: prometheus
<<<<<<< HEAD
    attach_span_and_trace_id: true

=======
    dimensions_cache_size: 500
    # the max number of items in the `resource_key_to_dimensions_cache`. Default is 1000
    resource_attributes_cache_size: 300
>>>>>>> dab8918d
service:
  pipelines:
    traces:
      receivers: [jaeger]
      # spanmetrics will pass on span data untouched to next processor
      # while also accumulating metrics to be sent to the configured 'prometheus' exporter.
      processors: [spanmetrics, batch]
      exporters: [jaeger]

    metrics:
      # This receiver is just a dummy and never used.
      # Added to pass validation requiring at least one receiver in a pipeline.
      receivers: [otlp/spanmetrics]
      # The metrics_exporter must be present in this list.
      exporters: [prometheus]<|MERGE_RESOLUTION|>--- conflicted
+++ resolved
@@ -26,14 +26,10 @@
   batch:
   spanmetrics:
     metrics_exporter: prometheus
-<<<<<<< HEAD
-    attach_span_and_trace_id: true
-
-=======
     dimensions_cache_size: 500
     # the max number of items in the `resource_key_to_dimensions_cache`. Default is 1000
     resource_attributes_cache_size: 300
->>>>>>> dab8918d
+    attach_span_and_trace_id: true
 service:
   pipelines:
     traces:
