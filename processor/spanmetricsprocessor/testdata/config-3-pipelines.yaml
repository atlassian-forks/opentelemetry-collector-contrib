# This example demonstrates a 3-pipeline configuration for the use case
# where a user wishes to perform further processing of aggregated span metrics
# prior to exporting; that is:
#   traces -> metrics-proxy-pipeline -> metrics
#
# The reason for requiring a proxy pipeline is because only exporters are
# capable of directly consuming data.
receivers:
  jaeger:
    protocols:
      thrift_http:
        endpoint: "0.0.0.0:14278"

  otlp:
    protocols:
      grpc:
        endpoint: "localhost:55677"

  # Dummy receiver that's never used, because a pipeline is required to have one.
  otlp/spanmetrics:
    protocols:
      grpc:
        endpoint: "localhost:12345"

exporters:
  prometheus:
    endpoint: "0.0.0.0:8889"

  jaeger:
    endpoint: "localhost:14250"
    insecure: true

  otlp/spanmetrics:
    endpoint: "localhost: 55677"
    insecure: true

processors:
  batch:
  spanmetrics:
    metrics_exporter: otlp/spanmetrics
<<<<<<< HEAD
    attach_span_and_trace_id: false
=======
    aggregation_temporality: "AGGREGATION_TEMPORALITY_CUMULATIVE"
>>>>>>> dab8918d

service:
  pipelines:
    traces:
      receivers: [jaeger]
      # spanmetrics will pass on span data untouched to next processor
      # while also accumulating metrics to be sent to the configured 'otlp/spanmetrics' exporter.
      processors: [spanmetrics, batch]
      exporters: [jaeger]

    # This pipeline acts as a proxy to the 'metrics' pipeline below,
    # allowing for further metrics processing if required.
    metrics/spanmetrics:
      # This receiver is just a dummy and never used.
      # Added to pass validation requiring at least one receiver in a pipeline.
      receivers: [otlp/spanmetrics]
      exporters: [otlp/spanmetrics]

    metrics:
      receivers: [otlp]
      # The metrics_exporter must be present in this list.
      exporters: [prometheus]<|MERGE_RESOLUTION|>--- conflicted
+++ resolved
@@ -38,11 +38,8 @@
   batch:
   spanmetrics:
     metrics_exporter: otlp/spanmetrics
-<<<<<<< HEAD
+    aggregation_temporality: "AGGREGATION_TEMPORALITY_CUMULATIVE"
     attach_span_and_trace_id: false
-=======
-    aggregation_temporality: "AGGREGATION_TEMPORALITY_CUMULATIVE"
->>>>>>> dab8918d
 
 service:
   pipelines:
