# This example demonstrates a 3-pipeline configuration for the use case
# where a user wishes to perform further processing of aggregated span metrics
# prior to exporting; that is:
#   traces -> metrics-proxy-pipeline -> metrics
#
# The reason for requiring a proxy pipeline is because only exporters are
# capable of directly consuming data.
receivers:
  jaeger:
    protocols:
      thrift_http:
        endpoint: "0.0.0.0:14278"

  otlp:
    protocols:
      grpc:
        endpoint: "localhost:55677"

  # Dummy receiver that's never used, because a pipeline is required to have one.
  otlp/spanmetrics:
    protocols:
      grpc:
        endpoint: "localhost:12345"

exporters:
  prometheus:
    endpoint: "0.0.0.0:8889"

  jaeger:
    endpoint: "localhost:14250"
    insecure: true

  otlp/spanmetrics:
    endpoint: "localhost: 55677"
    insecure: true

processors:
  batch:
  spanmetrics:
    metrics_exporter: otlp/spanmetrics
    aggregation_temporality: "AGGREGATION_TEMPORALITY_CUMULATIVE"
<<<<<<< HEAD
    inherit_instrumentation_library_name: false
=======
    attach_span_and_trace_id: false
>>>>>>> e8622c4c

service:
  pipelines:
    traces:
      receivers: [jaeger]
      # spanmetrics will pass on span data untouched to next processor
      # while also accumulating metrics to be sent to the configured 'otlp/spanmetrics' exporter.
      processors: [spanmetrics, batch]
      exporters: [jaeger]

    # This pipeline acts as a proxy to the 'metrics' pipeline below,
    # allowing for further metrics processing if required.
    metrics/spanmetrics:
      # This receiver is just a dummy and never used.
      # Added to pass validation requiring at least one receiver in a pipeline.
      receivers: [otlp/spanmetrics]
      exporters: [otlp/spanmetrics]

    metrics:
      receivers: [otlp]
      # The metrics_exporter must be present in this list.
      exporters: [prometheus]<|MERGE_RESOLUTION|>--- conflicted
+++ resolved
@@ -39,11 +39,8 @@
   spanmetrics:
     metrics_exporter: otlp/spanmetrics
     aggregation_temporality: "AGGREGATION_TEMPORALITY_CUMULATIVE"
-<<<<<<< HEAD
     inherit_instrumentation_library_name: false
-=======
     attach_span_and_trace_id: false
->>>>>>> e8622c4c
 
 service:
   pipelines:
