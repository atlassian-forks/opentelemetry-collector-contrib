--- conflicted
+++ resolved
@@ -48,13 +48,6 @@
 
 - `latency_histogram_buckets`: the list of durations defining the latency histogram buckets.
   - Default: `[2ms, 4ms, 6ms, 8ms, 10ms, 50ms, 100ms, 200ms, 400ms, 800ms, 1s, 1400ms, 2s, 5s, 10s, 15s]`
-<<<<<<< HEAD
-- `dimensions`: the list of dimensions to add together with the default dimensions defined above. Each additional dimension is defined with a `name` which is looked up in the span's collection of attributes. If the `name`d attribute is missing in the span, the optional provided `default` is used. If no `default` is provided, this dimension will be **omitted** from the metric.
-
-- `attach_span_and_trace_id` attaches span id and trace id as attributes on metrics generated from spans if set to `true`.
-  - Default: `false`
-
-=======
 - `dimensions`: the list of dimensions to add together with the default dimensions defined above.
   
   Each additional dimension is defined with a `name` which is looked up in the span's collection of attributes.
@@ -77,7 +70,10 @@
 
 - `resource_attributes_cache_size`: the max number of items in the `resource_key_to_dimensions_cache`. If not provided,
    will use default value size `1000`.
->>>>>>> dab8918d
+
+- `attach_span_and_trace_id` attaches span id and trace id as attributes on metrics generated from spans if set to `true`. If not provided,
+  will use default value of `false`.
+
 ## Examples
 
 The following is a simple example usage of the spanmetrics processor.
@@ -108,12 +104,8 @@
   batch:
   spanmetrics:
     metrics_exporter: otlp/spanmetrics
-<<<<<<< HEAD
-    latency_histogram_buckets: [2ms, 6ms, 10ms, 100ms, 250ms]
+    latency_histogram_buckets: [100us, 1ms, 2ms, 6ms, 10ms, 100ms, 250ms]
     attach_span_and_trace_id: true
-=======
-    latency_histogram_buckets: [100us, 1ms, 2ms, 6ms, 10ms, 100ms, 250ms]
->>>>>>> dab8918d
     dimensions:
       - name: http.method
         default: GET
