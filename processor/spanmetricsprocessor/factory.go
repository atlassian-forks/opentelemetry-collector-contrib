// Copyright The OpenTelemetry Authors
//
// Licensed under the Apache License, Version 2.0 (the "License");
// you may not use this file except in compliance with the License.
// You may obtain a copy of the License at
//
//       http://www.apache.org/licenses/LICENSE-2.0
//
// Unless required by applicable law or agreed to in writing, software
// distributed under the License is distributed on an "AS IS" BASIS,
// WITHOUT WARRANTIES OR CONDITIONS OF ANY KIND, either express or implied.
// See the License for the specific language governing permissions and
// limitations under the License.

package spanmetricsprocessor // import "github.com/open-telemetry/opentelemetry-collector-contrib/processor/spanmetricsprocessor"

import (
	"context"

	"go.opentelemetry.io/collector/component"
	"go.opentelemetry.io/collector/config"
	"go.opentelemetry.io/collector/consumer"
	"go.opentelemetry.io/collector/processor/processorhelper"
)

const (
	// The value of "type" key in configuration.
	typeStr = "spanmetrics"
)

// NewFactory creates a factory for the spanmetrics processor.
func NewFactory() component.ProcessorFactory {
	return processorhelper.NewFactory(
		typeStr,
		createDefaultConfig,
		processorhelper.WithTraces(createTracesProcessor),
	)
}

func createDefaultConfig() config.Processor {
	return &Config{
<<<<<<< HEAD
		ProcessorSettings:   config.NewProcessorSettings(config.NewComponentID(typeStr)),
		DimensionsCacheSize: defaultDimensionsCacheSize,
=======
		ProcessorSettings:      config.NewProcessorSettings(config.NewComponentID(typeStr)),
		AggregationTemporality: "AGGREGATION_TEMPORALITY_CUMULATIVE",
>>>>>>> 38805ba9
	}
}

func createTracesProcessor(_ context.Context, params component.ProcessorCreateSettings, cfg config.Processor, nextConsumer consumer.Traces) (component.TracesProcessor, error) {
	return newProcessor(params.Logger, cfg, nextConsumer)
}<|MERGE_RESOLUTION|>--- conflicted
+++ resolved
@@ -39,13 +39,9 @@
 
 func createDefaultConfig() config.Processor {
 	return &Config{
-<<<<<<< HEAD
-		ProcessorSettings:   config.NewProcessorSettings(config.NewComponentID(typeStr)),
-		DimensionsCacheSize: defaultDimensionsCacheSize,
-=======
 		ProcessorSettings:      config.NewProcessorSettings(config.NewComponentID(typeStr)),
 		AggregationTemporality: "AGGREGATION_TEMPORALITY_CUMULATIVE",
->>>>>>> 38805ba9
+		DimensionsCacheSize:    defaultDimensionsCacheSize,
 	}
 }
 
