--- conflicted
+++ resolved
@@ -39,25 +39,16 @@
 )
 
 const (
-<<<<<<< HEAD
-	serviceNameKey     = conventions.AttributeServiceName
-	operationKey       = "operation" // is there a constant we can refer to?
-	spanKindKey        = tracetranslator.TagSpanKind
-	statusCodeKey      = tracetranslator.TagStatusCode
-	traceIDKey         = "trace.id"
-	spanIDKey          = "span.id"
-	metricKeySeparator = string(byte(0))
-=======
 	serviceNameKey             = conventions.AttributeServiceName
 	instrumentationLibraryName = "spanmetricsprocessor"
 	operationKey               = "operation"   // OpenTelemetry non-standard constant.
 	spanKindKey                = "span.kind"   // OpenTelemetry non-standard constant.
 	statusCodeKey              = "status.code" // OpenTelemetry non-standard constant.
-	traceIDKey                 = "trace_id"
+	traceIDKey                 = "trace.id"
+	spanIDKey                  = "span.id"
 
 	defaultDimensionsCacheSize         = 1000
 	defaultResourceAttributesCacheSize = 1000
->>>>>>> dab8918d
 )
 
 var (
@@ -94,12 +85,8 @@
 	// Additional dimensions to add to metrics.
 	dimensions []Dimension
 
-<<<<<<< HEAD
-	attachSpanAndTraceID bool
-=======
 	// Additional resourceAttributes to add to metrics.
 	resourceAttributes []Dimension
->>>>>>> dab8918d
 
 	// The starting time of the data points.
 	startTime time.Time
@@ -119,6 +106,9 @@
 	metricKeyToDimensions *cache.Cache
 	// An LRU cache of resourceattributekey-value maps keyed by a unique identifier formed by a concatenation of its values.
 	resourceKeyToDimensions *cache.Cache
+
+	// Defines whether metrics generated from spans should attach span and trace id as dimensions.
+	attachSpanAndTraceID bool
 }
 
 func newProcessor(logger *zap.Logger, config config.Processor, nextConsumer consumer.Traces) (*processorImp, error) {
@@ -153,20 +143,6 @@
 	}
 
 	return &processorImp{
-<<<<<<< HEAD
-		logger:                logger,
-		config:                *pConfig,
-		startTime:             time.Now(),
-		callSum:               make(map[metricKey]int64),
-		latencyBounds:         bounds,
-		latencySum:            make(map[metricKey]float64),
-		latencyCount:          make(map[metricKey]uint64),
-		latencyBucketCounts:   make(map[metricKey][]uint64),
-		nextConsumer:          nextConsumer,
-		dimensions:            pConfig.Dimensions,
-		attachSpanAndTraceID:  pConfig.AttachSpanAndTraceID,
-		metricKeyToDimensions: make(map[metricKey]dimKV),
-=======
 		logger:                  logger,
 		config:                  *pConfig,
 		startTime:               time.Now(),
@@ -181,7 +157,7 @@
 		resourceAttributes:      pConfig.ResourceAttributes,
 		resourceKeyToDimensions: resourceKeyToDimensionsCache,
 		metricKeyToDimensions:   metricKeyToDimensionsCache,
->>>>>>> dab8918d
+		attachSpanAndTraceID:    pConfig.AttachSpanAndTraceID,
 	}, nil
 }
 
@@ -460,12 +436,8 @@
 	// Binary search to find the latencyInMilliseconds bucket index.
 	index := sort.SearchFloat64s(p.latencyBounds, latencyInMilliseconds)
 
-<<<<<<< HEAD
-	key := buildKey(serviceName, span, p.dimensions, p.attachSpanAndTraceID)
-=======
-	mKey := p.buildMetricKey(span, resourceAttr)
+	mKey := p.buildMetricKey(span, resourceAttr, p.attachSpanAndTraceID)
 	resourceAttrKey := p.buildResourceAttrKey(serviceName, resourceAttr)
->>>>>>> dab8918d
 
 	p.cacheMetricKey(span, mKey, resourceAttr)
 	p.cacheResourceAttrKey(serviceName, resourceAttr, resourceAttrKey)
@@ -528,30 +500,6 @@
 }
 
 // updateLatencyMetrics increments the histogram counts for the given metric key and bucket index.
-<<<<<<< HEAD
-func (p *processorImp) updateLatencyMetrics(key metricKey, latency float64, index int) {
-	if _, ok := p.latencyBucketCounts[key]; !ok {
-		p.latencyBucketCounts[key] = make([]uint64, len(p.latencyBounds))
-	}
-	p.latencySum[key] += latency
-	p.latencyCount[key]++
-	p.latencyBucketCounts[key][index]++
-}
-
-func buildDimensionKVs(serviceName string, span pdata.Span, optionalDims []Dimension, attachSpanAndTraceID bool) dimKV {
-	dims := make(dimKV)
-	dims[serviceNameKey] = serviceName
-	dims[operationKey] = span.Name()
-	dims[spanKindKey] = span.Kind().String()
-	dims[statusCodeKey] = span.Status().Code().String()
-
-	if attachSpanAndTraceID {
-		dims[spanIDKey] = span.SpanID().HexString()
-		dims[traceIDKey] = span.TraceID().HexString()
-	}
-
-	spanAttr := span.Attributes()
-=======
 func (p *processorImp) updateLatencyMetrics(rKey resourceKey, mKey metricKey, latency float64, index int) {
 	if _, ok := p.latencyBucketCounts[rKey]; !ok {
 		p.latencyBucketCounts[rKey] = make(map[metricKey][]uint64)
@@ -576,13 +524,17 @@
 	}
 }
 
-func (p *processorImp) buildDimensionKVs(span pdata.Span, optionalDims []Dimension, resourceAttrs pdata.AttributeMap) pdata.AttributeMap {
+func (p *processorImp) buildDimensionKVs(span pdata.Span, optionalDims []Dimension, resourceAttrs pdata.AttributeMap, attachSpanAndTraceID bool) pdata.AttributeMap {
 	dims := pdata.NewAttributeMap()
 
 	dims.UpsertString(operationKey, span.Name())
 	dims.UpsertString(spanKindKey, span.Kind().String())
 	dims.UpsertString(statusCodeKey, span.Status().Code().String())
->>>>>>> dab8918d
+
+	if attachSpanAndTraceID {
+		dims.UpsertString(spanIDKey, span.SpanID().HexString())
+		dims.UpsertString(traceIDKey, span.TraceID().HexString())
+	}
 	for _, d := range optionalDims {
 		if v, ok := getDimensionValue(d, span.Attributes(), resourceAttrs); ok {
 			dims.Upsert(d.Name, v)
@@ -605,35 +557,12 @@
 	return dims
 }
 
-<<<<<<< HEAD
-// buildKey builds the metric key from the service name and span metadata such as operation, kind, status_code and
-// any additional dimensions the user has configured.
-// The metric key is a simple concatenation of dimension values.
-func buildKey(serviceName string, span pdata.Span, optionalDims []Dimension, attachSpanAndTraceID bool) metricKey {
-	var metricKeyBuilder strings.Builder
-	concatDimensionValue(&metricKeyBuilder, serviceName, false)
-	concatDimensionValue(&metricKeyBuilder, span.Name(), true)
-	concatDimensionValue(&metricKeyBuilder, span.Kind().String(), true)
-	concatDimensionValue(&metricKeyBuilder, span.Status().Code().String(), true)
-
-	if attachSpanAndTraceID {
-		concatDimensionValue(&metricKeyBuilder, span.SpanID().HexString(), true)
-		concatDimensionValue(&metricKeyBuilder, span.TraceID().HexString(), true)
-	}
-
-	spanAttr := span.Attributes()
-	var value string
-	for _, d := range optionalDims {
-		// Set the default if configured, otherwise this metric will have no value set for the dimension.
-		if d.Default != nil {
-			value = *d.Default
-=======
 // buildMetricKey builds the metric key from the service name and span metadata such as operation, kind, status_code and
 // will attempt to add any additional dimensions the user has configured that match the span's attributes
 // or resource attributes. If the dimension exists in both, the span's attributes, being the most specific, takes precedence.
 //
 // The metric key is a simple concatenation of dimension values, delimited by a null character.
-func (p *processorImp) buildMetricKey(span pdata.Span, resourceAttrs pdata.AttributeMap) metricKey {
+func (p *processorImp) buildMetricKey(span pdata.Span, resourceAttrs pdata.AttributeMap, attachSpanAndTraceID bool) metricKey {
 	mkb := keybuilder.New()
 	mkb.Append(
 		span.Name(),
@@ -641,10 +570,16 @@
 		span.Status().Code().String(),
 	)
 
+	if attachSpanAndTraceID {
+		mkb.Append(
+			span.SpanID().HexString(),
+			span.TraceID().HexString(),
+		)
+	}
+
 	for _, d := range p.dimensions {
 		if v, ok := getDimensionValue(d, span.Attributes(), resourceAttrs); ok {
 			mkb.Append(tracetranslator.AttributeValueToString(v))
->>>>>>> dab8918d
 		}
 	}
 
@@ -700,23 +635,15 @@
 
 // cache the dimension key-value map for the metricKey if there is a cache miss.
 // This enables a lookup of the dimension key-value map when constructing the metric like so:
-<<<<<<< HEAD
-//   LabelsMap().InitFromMap(p.metricKeyToDimensions[key])
-func (p *processorImp) cache(serviceName string, span pdata.Span, k metricKey) {
-	if _, ok := p.metricKeyToDimensions[k]; !ok {
-		p.metricKeyToDimensions[k] = buildDimensionKVs(serviceName, span, p.dimensions, p.attachSpanAndTraceID)
-	}
-=======
 // LabelsMap().InitFromMap(p.metricKeyToDimensions[key])
 func (p *processorImp) cacheMetricKey(span pdata.Span, k metricKey, resourceAttrs pdata.AttributeMap) {
-	p.metricKeyToDimensions.ContainsOrAdd(k, p.buildDimensionKVs(span, p.dimensions, resourceAttrs))
+	p.metricKeyToDimensions.ContainsOrAdd(k, p.buildDimensionKVs(span, p.dimensions, resourceAttrs, p.attachSpanAndTraceID))
 }
 
 // cache the dimension key-value map for the resourceAttrKey if there is a cache miss.
 // This enables a lookup of the dimension key-value map when constructing the resource.
 func (p *processorImp) cacheResourceAttrKey(serviceName string, resourceAttrs pdata.AttributeMap, k resourceKey) {
 	p.resourceKeyToDimensions.ContainsOrAdd(k, extractResourceAttrsByKeys(serviceName, p.resourceAttributes, resourceAttrs))
->>>>>>> dab8918d
 }
 
 // copied from prometheus-go-metric-exporter
