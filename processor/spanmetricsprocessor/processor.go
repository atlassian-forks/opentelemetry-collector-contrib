--- conflicted
+++ resolved
@@ -359,18 +359,11 @@
 	p.resourceAttrList[resourceAttrKey] = true
 
 	p.lock.Lock()
-<<<<<<< HEAD
 	p.cacheMetricKey(span, mKey, resourceAttr)
 	p.cacheResourceAttrKey(serviceName, resourceAttr, resourceAttrKey)
 	p.updateCallMetrics(resourceAttrKey, mKey)
 	p.updateLatencyMetrics(resourceAttrKey, mKey, latencyInMilliseconds, index)
-	p.updateLatencyExemplars(resourceAttrKey, mKey, latencyInMilliseconds, index, span.TraceID())
-=======
-	p.cache(serviceName, span, key, resourceAttr)
-	p.updateCallMetrics(key)
-	p.updateLatencyMetrics(key, latencyInMilliseconds, index)
-	p.updateLatencyExemplars(key, latencyInMilliseconds, span.TraceID())
->>>>>>> 7c50549d
+	p.updateLatencyExemplars(resourceAttrKey, mKey, latencyInMilliseconds, span.TraceID())
 	p.lock.Unlock()
 }
 
@@ -383,32 +376,22 @@
 	}
 }
 
-<<<<<<< HEAD
-// updateLatencyExemplars sets the histogram exemplars for the given resource key, metric key and bucket index.
-func (p *processorImp) updateLatencyExemplars(resourceAttrKey resourceKey, mKey metricKey, value float64, index int, traceID pdata.TraceID) {
+// updateLatencyExemplars sets the histogram exemplars for the given metric key and append the exemplar data.
+func (p *processorImp) updateLatencyExemplars(resourceAttrKey resourceKey, mKey metricKey, value float64, traceID pdata.TraceID) {
 	if _, ok := p.latencyExemplarsData[resourceAttrKey]; ok {
 		if _, ok := p.latencyExemplarsData[resourceAttrKey][mKey]; !ok {
-			p.latencyExemplarsData[resourceAttrKey][mKey] = make([]exemplarData, len(p.latencyBounds))
+			p.latencyExemplarsData[resourceAttrKey][mKey] = []exemplarData{}
 		}
 	} else {
 		p.latencyExemplarsData[resourceAttrKey] = make(map[metricKey][]exemplarData)
-		p.latencyExemplarsData[resourceAttrKey][mKey] = make([]exemplarData, len(p.latencyBounds))
-	}
-
-	p.latencyExemplarsData[resourceAttrKey][mKey][index] = exemplarData{
-=======
-// updateLatencyExemplars sets the histogram exemplars for the given metric key and append the exemplar data.
-func (p *processorImp) updateLatencyExemplars(key metricKey, value float64, traceID pdata.TraceID) {
-	if _, ok := p.latencyExemplarsData[key]; !ok {
-		p.latencyExemplarsData[key] = []exemplarData{}
+		p.latencyExemplarsData[resourceAttrKey][mKey] = []exemplarData{}
 	}
 
 	e := exemplarData{
->>>>>>> 7c50549d
 		traceID: traceID,
 		value:   value,
 	}
-	p.latencyExemplarsData[key] = append(p.latencyExemplarsData[key], e)
+	p.latencyExemplarsData[resourceAttrKey][mKey] = append(p.latencyExemplarsData[resourceAttrKey][mKey], e)
 }
 
 // resetExemplarData resets the entire exemplars map so the next trace will recreate all
